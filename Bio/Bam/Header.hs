--- conflicted
+++ resolved
@@ -322,8 +322,6 @@
 cigarToAlnLen :: Cigar -> Int
 cigarToAlnLen (Cigar cig) = sum $ map l cig
   where l (op,n) = if op == Mat || op == Del || op == Nop then n else 0
-<<<<<<< HEAD
-=======
 
 -- | Computes the "distinct bin" according to the BAM binning scheme.  If
 -- an alignment starts at @pos@ and its CIGAR implies a length of @len@
@@ -332,5 +330,4 @@
 distinctBin beg len = mkbin 14 $ mkbin 17 $ mkbin 20 $ mkbin 23 $ mkbin 26 $ 0
   where end = beg + len - 1
         mkbin n x = if beg `shiftR` n /= end `shiftR` n then x
-                    else ((1 `shiftL` (29-n))-1) `div` 7 + (beg `shiftR` n)
->>>>>>> 5051e49d
+                    else ((1 `shiftL` (29-n))-1) `div` 7 + (beg `shiftR` n)