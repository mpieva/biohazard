{-# LANGUAGE OverloadedStrings, PatternGuards, BangPatterns, NoMonomorphismRestriction #-}
{-# OPTIONS_GHC -funbox-strict-fields #-}
module Bio.File.Bam.Raw (
    module Bio.Base,

    Block(..),
    decompressBgzf,
    compressBgzf,

    isBam,
    isPlainBam,
    isGzipBam,
    isBgzfBam,

    decodeBam,
    decodeBamSequence,
    decodeBamUnaligned,
    decodeAnyBam,
    decodeAnyBamFile,

    mergeInputs,
    mergeDefaultInputs,
    combineCoordinates,
    combineNames,

    encodeBam,
    encodeBamWith,
    encodeBamUncompressed,

    writeRawBamFile,
    writeRawBamHandle,
    pipeRawBamOutput,

    BamrawEnumeratee,
    BamRaw,
    bamRaw,
    virt_offset,
    raw_data,
    br_qname,
    br_l_read_name,
    br_l_seq,
    br_n_cigar_op,
    br_aln_length,
    br_flag,

    br_isPaired,
    br_isProperlyPaired,
    br_isUnmapped,
    br_isMateUnmapped,
    br_isReversed,
    br_isMateReversed,
    br_isFirstMate,
    br_isSecondMate,
    br_isAuxillary,
    br_isFailsQC,
    br_isDuplicate,

    br_rname,
    br_pos,
    br_mapq,
    br_mrnm,
    br_mpos,
    br_isize,
    br_seq_at,
    br_qual_at,
    br_cigar_at,

    br_findExtension,
    br_extAsInt,
    br_extAsString,

    Refs,
    noRefs,
    getRef,

    Refseq(..),
    invalidRefseq,
    isValidRefseq,
    invalidPos,
    isValidPos,
    unknownMapq,

    BamIndex,
    readBamIndex,
    readBamIndex',

    Mutator,
    mutateBamRaw,
    removeExt,
    appendStringExt,
    setFlag,
    setMrnm,
    setMpos,
    setIsize
) where

import Bio.Base
import Bio.File.Bam.Header
import Bio.File.Bgzf
import Bio.Iteratee
import Bio.Iteratee.ZLib hiding ( CompressionLevel )

import Control.Monad
import Data.Array.IO                ( IOUArray, newArray_, writeArray )
import Data.Array.Unboxed
import Data.Array.Unsafe            ( unsafeFreeze )
import Data.Attoparsec.Iteratee
import Data.Binary.Put
import Data.Bits                    ( Bits, shiftL, shiftR, (.&.), (.|.), testBit )
import Data.Int                     ( Int64, Int32, Int16, Int8 )
import Data.Monoid
import Data.Sequence                ( (|>) )
import Data.Word                    ( Word32, Word16 )
import Foreign.C.String             ( CString )
import Foreign.Ptr                  ( plusPtr )
import Foreign.Marshal.Utils        ( moveBytes )
import Foreign.Storable             ( pokeElemOff )
import System.Directory             ( doesFileExist )
import System.Environment           ( getArgs )
import System.FilePath              ( dropExtension, takeExtension, (<.>) )
import System.IO
import System.IO.Unsafe

import qualified Control.Monad.CatchIO          as CIO
import qualified Data.ByteString                as S
import qualified Data.ByteString.Char8          as SC
import qualified Data.ByteString.Lazy.Char8     as L
import qualified Data.ByteString.Unsafe         as S
import qualified Data.Foldable                  as F
import qualified Data.Map                       as M
import qualified Data.Sequence                  as Z

-- ^ Parsers and printers for BAM.  We employ an @Iteratee@
-- interface, and we strive to keep BAM records in their encoded form.
-- This is most compact and often fasted, since it saves the time for
-- repeated decoding and encoding, if that's not strictly needed.


-- | The invalid position.
-- Bam uses this value to encode a missing position.
{-# INLINE invalidPos #-}
invalidPos :: Int
invalidPos = 0xFFFFFFFF

-- | Tests whether a position is valid.
-- Returns true unless the the argument equals @invalidPos@.
{-# INLINE isValidPos #-}
isValidPos :: Int -> Bool
isValidPos = (/=) invalidPos

{-# INLINE unknownMapq #-}
unknownMapq :: Int
unknownMapq = 255

type BamrawEnumeratee m b = Enumeratee' BamMeta S.ByteString [BamRaw] m b

-- | Tests if a data stream is a Bam file.
-- Recognizes plain Bam, gzipped Bam and bgzf'd Bam.  If a file is
-- recognized as Bam, a decoder (suitable Enumeratee) for it is returned.
isBam, isEmptyBam, isPlainBam, isBgzfBam, isGzipBam :: MonadIO m
    => Iteratee S.ByteString m (Maybe (BamrawEnumeratee m a))
isBam = firstOf [ isEmptyBam, isPlainBam, isBgzfBam, isGzipBam ]
  where
    firstOf [] = return Nothing
    firstOf (k:ks) = k >>= maybe (firstOf ks) (return . Just)

isEmptyBam = (\e -> if e then Just (\k -> return $ k mempty) else Nothing) `liftM` isFinished

isPlainBam = (\n -> if n == 4 then Just (joinI . decompressPlain . decodeBam) else Nothing) 
             `liftM` i'lookAhead (heads "BAM\SOH")

-- Interesting... i'lookAhead interacts badly with the parallel
-- decompression of BGZF.  (The chosen interface doesn't allow the EOF
-- signal to be passed on.)  One workaround would be to run sequential
-- BGZF decompression to check if the content is BAM, but since BGZF is
-- actually GZip in disguise, the easier workaround if to use the
-- ordinary GZip decompressor.
-- (A clean workaround would be an @Alternative@ instance for
-- @Iteratee@.)
isBgzfBam  = do b <- isBgzf
                k <- if b then i'lookAhead $ joinI $ enumInflate GZip defaultDecompressParams isPlainBam
                          else return Nothing
                return $ (\_ -> (joinI . decompressBgzf . decodeBam)) `fmap` k

isGzipBam  = do b <- isGzip
                k <- if b then i'lookAhead $ joinI $ enumInflate GZip defaultDecompressParams isPlainBam
                          else return Nothing
                return $ ((joinI . enumInflate GZip defaultDecompressParams) .) `fmap` k
                
-- | Checks if a file contains BAM in any of the common forms, then
-- decompresses it appropriately.  We support plain BAM, Bgzf'd BAM,
-- and Gzip'ed BAM.
--
-- The recommendation for these functions is to use @decodeAnyBam@ (or
-- @decodeAnyBamFile@) for any code that can handle @BamRaw@ input, but
-- @decodeAnyBamOrSam@ (or @decodeAnyBamOrSamFile@) for code that needs
-- @BamRec@.  That way, SAM is supported automatically, and seeking will
-- be supported if possible.
decodeAnyBam :: MonadIO m => BamrawEnumeratee m a
decodeAnyBam it = do mk <- isBam ; case mk of Just  k -> k it 
                                              Nothing -> fail "this isn't BAM."

decodeAnyBamFile :: MonadCatchIO m => FilePath -> (BamMeta -> Iteratee [BamRaw] m a) -> m (Iteratee [BamRaw] m a)
decodeAnyBamFile fn k = enumFileRandom defaultBufSize fn (decodeAnyBam k) >>= run

-- | Seek to a given sequence in a Bam file, read those records.  This
-- requires an appropriate index (read separately), and the file must
-- have been opened in such a way as to allow seeking.  Enumerates over
-- the @BamRaw@ records of the correct sequence only, doesn't enumerate
-- at all if the sequence isn't found.

decodeBamSequence :: Monad m => BamIndex -> Refseq -> Enumeratee Block [BamRaw] m a
decodeBamSequence (BamIndex _ idx) refseq iter
    | bounds idx `inRange` refseq = case idx ! refseq of
        0       -> return iter
        virtoff -> do seek $ fromIntegral virtoff
                      (decodeBamLoop ><> breakE wrong_ref) iter
    | otherwise = return iter
  where
    wrong_ref br = br_rname br /= refseq

-- | Seek to the part of a Bam file that contains unaligned reads and
-- decode those.  Sort of the dual to @decodeBamSequence@.

decodeBamUnaligned :: Monad m => BamIndex -> Enumeratee Block [BamRaw] m a
decodeBamUnaligned (BamIndex voff _) iter = do when (voff /= 0) $ seek $ fromIntegral voff
                                               (decodeBamLoop ><> filterStream no_ref) iter
  where
    no_ref br = br_rname br == invalidRefseq

mergeDefaultInputs :: MonadCatchIO m
    => (BamMeta -> Enumeratee [BamRaw] [BamRaw] (Iteratee [BamRaw] m) a)
    -> Enumerator' BamMeta [BamRaw] m a
mergeDefaultInputs (?) it0 = liftIO getArgs >>= \fs -> mergeInputs (?) fs it0

mergeInputs :: MonadCatchIO m
    => (BamMeta -> Enumeratee [BamRaw] [BamRaw] (Iteratee [BamRaw] m) a)
    -> [FilePath] -> Enumerator' BamMeta [BamRaw] m a
mergeInputs  _  [        ] = \k -> enumHandle defaultBufSize stdin (decodeAnyBam k) >>= run
mergeInputs (?) (fp0:fps0) = go fp0 fps0
  where
    enum1 "-" k1 = enumHandle defaultBufSize stdin (decodeAnyBam k1) >>= run
    enum1  fp k1 = enumFile defaultBufSize fp (decodeAnyBam k1) >>= run

    go fp [       ] = enum1 fp
    go fp (fp1:fps) = mergeEnums' (go fp1 fps) (enum1 fp) (?)

{-# INLINE combineCoordinates #-}
combineCoordinates :: Monad m => BamMeta -> Enumeratee [BamRaw] [BamRaw] (Iteratee [BamRaw] m) a
combineCoordinates _ = mergeSortStreams (?)
  where u ? v = if (br_rname u, br_pos u) < (br_rname v, br_pos v) then Less else NotLess

{-# INLINE combineNames #-}
combineNames :: Monad m => BamMeta -> Enumeratee [BamRaw] [BamRaw] (Iteratee [BamRaw] m) a
combineNames _ = mergeSortStreams (?)
  where u ? v = case br_qname u `compareNames` br_qname v of LT -> Less ; _ -> NotLess



-- | Encode stuff into a BAM stream.
-- We send the encoded header and reference list to output through the
-- Bgzf compressor, then receive a list of records, which we concatenate
-- and send to output, too.
--
-- It would be nice if we were able to write an index on the side.  That
-- hasn't been designed in, yet.

encodeBam :: MonadIO m => BamMeta -> Enumeratee [BamRaw] S.ByteString m a
encodeBam = encodeBamWith 6 -- sensible default compression level

encodeBamUncompressed :: MonadIO m => BamMeta -> Enumeratee [BamRaw] S.ByteString m a
encodeBamUncompressed = encodeBamWith 0

encodeBamWith :: MonadIO m => Int -> BamMeta -> Enumeratee [BamRaw] S.ByteString m a
encodeBamWith lv meta = eneeBam ><> compressBgzf lv
  where
    eneeBam = eneeCheckIfDone (\k -> eneeBam2 . k $ Chunk header)
    eneeBam2 = eneeCheckIfDone (\k -> eneeBam3 . k $ Chunk S.empty)
    eneeBam3 = eneeCheckIfDone (liftI . put)

    put k (EOF                mx) = idone (liftI k) $ EOF mx
    put k (Chunk [             ]) = liftI $ put k
    put k (Chunk (BamRaw _ r:rs)) = eneeCheckIfDone (\k' -> put k' (Chunk rs)) . k $ Chunk r'
      where
        l  = S.length r
        r' = S.cons (fromIntegral (l `shiftR`  0 .&. 0xff)) $
             S.cons (fromIntegral (l `shiftR`  8 .&. 0xff)) $
             S.cons (fromIntegral (l `shiftR` 16 .&. 0xff)) $
             S.cons (fromIntegral (l `shiftR` 24 .&. 0xff)) r
    
    header = S.concat . L.toChunks $ runPut putHeader

    putHeader = do putByteString "BAM\1"
                   let hdr = showBamMeta meta L.empty
                   putWord32le $ fromIntegral $ L.length hdr
                   putLazyByteString hdr
                   putWord32le . fromIntegral . Z.length $ meta_refs meta
                   F.mapM_ putRef $ meta_refs meta

    putRef bs = do putWord32le . fromIntegral $ S.length (sq_name bs) + 1
                   putByteString $ sq_name bs
                   putWord8 0
                   putWord32le . fromIntegral $ sq_length bs


-- | Bam record in its native encoding along with virtual address.
data BamRaw = BamRaw { virt_offset :: {-# UNPACK #-} !FileOffset
                     , raw_data :: {-# UNPACK #-} !S.ByteString }

-- | Smart constructor.  Makes sure we got a at least a full record.
bamRaw :: FileOffset -> S.ByteString -> BamRaw
bamRaw o s = if good then r else error $ "broken BAM record " ++ show (S.length s, m) ++
    show [ 32, br_l_read_name r, br_l_seq r, (br_l_seq r+1) `div` 2, br_n_cigar_op r * 4 ] 
  where
    r = BamRaw o s 
    good | S.length s < 32 = False
         | otherwise       = S.length s >= m
    m = sum [ 32, br_l_read_name r, br_l_seq r, (br_l_seq r+1) `div` 2, br_n_cigar_op r * 4 ] 

-- | Accessor for raw bam.
{-# INLINE br_qname #-}
br_qname :: BamRaw -> S.ByteString
br_qname r@(BamRaw _ raw) = S.unsafeTake (br_l_read_name r) $ S.unsafeDrop 32 raw

{-# INLINE br_l_read_name #-}
br_l_read_name :: BamRaw -> Int  
br_l_read_name (BamRaw _ raw) = fromIntegral $ S.unsafeIndex raw 8 - 1

{-# INLINE br_l_seq #-}
br_l_seq :: BamRaw -> Int
br_l_seq (BamRaw _ raw) = getInt raw 16

{-# INLINE getInt16 #-}
getInt16 :: (Num a, Bits a) => S.ByteString -> Int -> a
getInt16 s o = fromIntegral (S.unsafeIndex s o) .|. fromIntegral (S.unsafeIndex s $ o+1) `shiftL`  8

{-# INLINE getInt #-}
getInt :: (Num a, Bits a) => S.ByteString -> Int -> a
getInt s o = fromIntegral (S.unsafeIndex s $ o+0)             .|. fromIntegral (S.unsafeIndex s $ o+1) `shiftL`  8 .|.
             fromIntegral (S.unsafeIndex s $ o+2) `shiftL` 16 .|. fromIntegral (S.unsafeIndex s $ o+3) `shiftL` 24

{-# INLINE br_n_cigar_op #-}
br_n_cigar_op :: BamRaw -> Int
br_n_cigar_op (BamRaw _ raw) = getInt16 raw 12

{-# INLINE br_flag #-}
br_flag :: BamRaw -> Int
br_flag (BamRaw _ raw) = getInt16 raw 14

{-# INLINE br_isPaired         #-}
{-# INLINE br_isProperlyPaired #-}
{-# INLINE br_isUnmapped       #-}
{-# INLINE br_isMateUnmapped   #-}
{-# INLINE br_isReversed       #-}
{-# INLINE br_isMateReversed   #-}
{-# INLINE br_isFirstMate      #-}
{-# INLINE br_isSecondMate     #-}
{-# INLINE br_isAuxillary      #-}
{-# INLINE br_isFailsQC        #-}
{-# INLINE br_isDuplicate      #-}
br_isPaired, br_isProperlyPaired, br_isUnmapped, br_isMateUnmapped, br_isReversed,
    br_isMateReversed, br_isFirstMate, br_isSecondMate, br_isAuxillary, br_isFailsQC,
    br_isDuplicate :: BamRaw -> Bool

br_isPaired         = flip testBit  0 . br_flag
br_isProperlyPaired = flip testBit  1 . br_flag
br_isUnmapped       = flip testBit  2 . br_flag
br_isMateUnmapped   = flip testBit  3 . br_flag
br_isReversed       = flip testBit  4 . br_flag
br_isMateReversed   = flip testBit  5 . br_flag
br_isFirstMate      = flip testBit  6 . br_flag
br_isSecondMate     = flip testBit  7 . br_flag
br_isAuxillary      = flip testBit  8 . br_flag
br_isFailsQC        = flip testBit  9 . br_flag
br_isDuplicate      = flip testBit 10 . br_flag

{-# INLINE br_rname #-}
br_rname :: BamRaw -> Refseq
br_rname (BamRaw _ raw) = Refseq $ getInt raw 0

{-# INLINE br_mapq #-}
br_mapq :: BamRaw -> Int
br_mapq (BamRaw _ raw) = fromIntegral $ S.unsafeIndex raw 9

{-# INLINE br_pos #-}
br_pos :: BamRaw -> Int
br_pos (BamRaw _ raw) = getInt raw 4

{-# INLINE br_mrnm #-}
br_mrnm :: BamRaw -> Refseq
br_mrnm (BamRaw _ raw) = Refseq $ getInt raw 20

{-# INLINE br_mpos #-}
br_mpos :: BamRaw -> Int
br_mpos (BamRaw _ raw) = getInt raw 24

{-# INLINE br_isize #-}
br_isize :: BamRaw -> Int
br_isize (BamRaw _ raw) | i >= 0x80000000 = i - 0x100000000
                        | otherwise       = i
    where i :: Int
          i = getInt raw 28

{-# INLINE br_seq_at #-}
br_seq_at :: BamRaw -> Int -> Nucleotide
br_seq_at br@(BamRaw _ raw) i
    | even    i = N $ (S.unsafeIndex raw (off0 + i `div` 2) `shiftR` 4) .&. 0xF
    | otherwise = N $  S.unsafeIndex raw (off0 + i `div` 2)             .&. 0xF
  where
    off0 = sum [ 33, br_l_read_name br, 4 * br_n_cigar_op br ]
    
{-# INLINE br_qual_at #-}    
br_qual_at :: BamRaw -> Int -> Int
br_qual_at br@(BamRaw _ raw) i = fromIntegral $ S.unsafeIndex raw (off0 + i)
  where
    off0 = sum [ 33, br_l_read_name br, 4 * br_n_cigar_op br, br_l_seq br ]

{-# INLINE br_cigar_at #-}
br_cigar_at :: BamRaw -> Int -> Word32
br_cigar_at br@(BamRaw _ raw) i = getInt raw $ cig_off + i * 4
  where !cig_off = 33 + br_l_read_name br

{-# INLINE br_aln_length #-}
br_aln_length :: BamRaw -> Int
br_aln_length br@(BamRaw _ raw) 
    | ncig == 0 = br_l_seq br
    | otherwise = sum [ x `shiftR` 4 | x <- map (getInt raw) $ take ncig [cig_off, cig_off+4 ..]
                                     , x .&. 0xF == 0 || x .&. 0xF == 2 || x .&. 0xF == 3 ]
  where
    !ncig    = br_n_cigar_op br
    !cig_off = 33 + br_l_read_name br

-- | Decode a BAM stream into raw entries.  Note that the entries can be
-- unpacked using @decodeBamEntry@.  Also note that this is an
-- Enumeratee in spirit, only the @BamMeta@ and @Refs@ need to get
-- passed separately.
{-# INLINE decodeBam #-}
decodeBam :: Monad m => (BamMeta -> Iteratee [BamRaw] m a) -> Iteratee Block m (Iteratee [BamRaw] m a)
decodeBam inner = do meta <- liftBlock get_bam_header
                     refs <- liftBlock get_ref_array
                     decodeBamLoop $ inner $! merge meta refs
  where
    get_bam_header  = do magic <- heads "BAM\SOH"
                         when (magic /= 4) $ fail "BAM signature not found"
                         hdr_len <- endianRead4 LSB
                         joinI $ i'take (fromIntegral hdr_len) $ parserToIteratee parseBamMeta

    get_ref_array = do nref <- endianRead4 LSB
                       foldM (\acc _ -> do 
                           nm <- endianRead4 LSB >>= i'getString . fromIntegral
                           ln <- endianRead4 LSB
                           return $! acc |> BamSQ (S.init nm) (fromIntegral ln) []
                             ) Z.empty $ [1..nref]

    -- Need to merge information from header into actual reference list.
    -- The latter is the authoritative source for the *order* of the
    -- sequences, so leftovers from the header are discarded.  Merging
    -- is by name.  So we merge information from the header into the
    -- list, then replace the header information.
    merge meta refs = 
        let tbl = M.fromList [ (sq_name sq, sq) | sq <- F.toList (meta_refs meta) ]
        in meta { meta_refs = fmap (\s -> maybe s (merge' s) (M.lookup (sq_name s) tbl)) refs }

    merge' l r | sq_length l == sq_length r = l { sq_other_shit = sq_other_shit l ++ sq_other_shit r }
               | otherwise                  = l -- contradiction in header, but we'll just ignore it


{-# INLINE decodeBamLoop #-}
decodeBamLoop :: Monad m => Enumeratee Block [BamRaw] m a
decodeBamLoop = eneeCheckIfDone loop
  where
    loop k = isFinished >>= loop' k
    loop' k True = return $ liftI k
    loop' k False = do off <- getOffset
                       raw <- liftBlock $ do
                                bsize <- endianRead4 LSB
                                when (bsize < 32) $ fail "short BAM record"
                                i'getString (fromIntegral bsize)
                       eneeCheckIfDone loop . k $ Chunk [bamRaw off raw]

-- | Stop gap solution for a cheap index.  We only get the first offset
-- from the linear index, which allows us to navigate to a target
-- sequence.  Will do the rest when I need it.
data BamIndex = BamIndex { _bi_unaln :: !Int64
                         , _bi_refseqs :: !(UArray Refseq Int64) }

readBamIndex :: FilePath -> IO BamIndex
readBamIndex fp0 | takeExtension fp0 == ".bai" = fileDriver readBamIndex' fp0
                 | otherwise = do
    let fp1 = fp0 <.> "bai" ; fp2 = dropExtension fp0 <.> "bai"
    es <- liftM2 (,) (doesFileExist fp1) (doesFileExist fp2)
    case es of
        (True, _) -> fileDriver readBamIndex' fp1
        (_, True) -> fileDriver readBamIndex' fp2
        _         -> fileDriver readBamIndex' fp0

readBamIndex' :: MonadIO m => Iteratee S.ByteString m BamIndex
readBamIndex' = do magic <- heads "BAI\1"
                   when (magic /= 4) $ fail "BAI signature not found"
                   nref <- fromIntegral `liftM` endianRead4 LSB
                   if nref < 1 then return . BamIndex 0 $ array (toEnum 1, toEnum 0) []
                               else get_array nref
  where
    get_array nref = do 
        arr <- liftIO $ ( newArray_ (toEnum 0, toEnum (nref-1)) :: IO (IOUArray Refseq Int64) )
        mx <- reduceM [toEnum 0 .. toEnum (nref-1)] 0 $ \m0 r -> do
            nbins <- fromIntegral `liftM` endianRead4 LSB
            replicateM_ nbins $ do
                _bin <- endianRead4 LSB -- "distinct bin", whatever that means
                nchunks <- fromIntegral `liftM` endianRead4 LSB
                replicateM_ nchunks $ endianRead8 LSB >> endianRead8 LSB

            nintv <- endianRead4 LSB
            (o,m) <- let loop !acc !bcc  0 = return (acc,bcc)
                         loop !acc !bcc !n = do oo <- fromIntegral `liftM` endianRead8 LSB
                                                if oo == 0 
                                                   then loop acc bcc (n-1)
                                                   else loop (min acc oo) (max bcc oo) (n-1)
                     in loop maxBound m0 nintv                    
            liftIO $ writeArray arr r o 
            return m
        BamIndex mx `liftM` liftIO (unsafeFreeze arr)

    reduceM xs nil cons = foldM cons nil xs


writeRawBamFile :: MonadCatchIO m => FilePath -> BamMeta -> Iteratee [BamRaw] m ()
writeRawBamFile fp meta = 
    CIO.bracket (liftIO $ openBinaryFile fp WriteMode)
                (liftIO . hClose)
                (flip writeRawBamHandle meta) 

pipeRawBamOutput :: MonadIO m => BamMeta -> Iteratee [BamRaw] m ()
pipeRawBamOutput meta = encodeBamUncompressed meta =$ mapChunksM_ (liftIO . S.hPut stdout)

writeRawBamHandle :: MonadIO m => Handle -> BamMeta -> Iteratee [BamRaw] m ()
writeRawBamHandle hdl meta = encodeBam meta =$ mapChunksM_ (liftIO . S.hPut hdl)


mutateBamRaw :: BamRaw -> Mutator () -> BamRaw
mutateBamRaw (BamRaw vo br) mut = unsafePerformIO $ do
        S.useAsCStringLen br $ \(p,l) -> do
            (l',frags, ()) <- runMutator mut p l []
            if l' <= l then do f1 <- S.packCStringLen (p,l')
                               return $! bamRaw vo $! S.concat (f1 : reverse frags)
                       else error "broken Mutator: length must never increase"

newtype Mutator a = Mut { runMutator :: CString -> Int -> [S.ByteString] -> IO (Int,[S.ByteString], a) }

instance Monad Mutator where
    {-# INLINE return #-}
    return a = Mut $ \_ l fs -> return (l,fs,a)
    {-# INLINE (>>=) #-}
    m >>= k  = Mut $ \p l fs -> runMutator m p l fs >>= \(l',fs',a) -> runMutator (k a) p l' fs'

{-# INLINE passL #-}
passL :: IO a -> Int -> [S.ByteString] -> IO (Int,[S.ByteString],a)
passL io = \l fs -> io >>= \a -> return (l,fs,a)

{-# INLINE setFlag  #-}
{-# INLINE setMpos  #-}
{-# INLINE setIsize #-}
setFlag, setMpos, setIsize :: Int -> Mutator ()
setFlag  f = Mut $ \p -> passL $ pokeInt16 p 14 f
setMpos  x = Mut $ \p -> passL $ pokeInt32 p 24 x
setIsize x = Mut $ \p -> passL $ pokeInt32 p 28 x

{-# INLINE setMrnm #-}
setMrnm :: Refseq -> Mutator ()
setMrnm r = Mut $ \p -> passL $ pokeInt32 p 20 (unRefseq r)

{-# INLINE pokeInt16 #-}
pokeInt16 :: (Bits a, Integral a) => CString -> Int -> a -> IO ()
pokeInt16 p o x = do pokeElemOff p  o    . fromIntegral $        x   .&. 0xff
                     pokeElemOff p (o+1) . fromIntegral $ shiftR x 8 .&. 0xff

{-# INLINE pokeInt32 #-}
pokeInt32 :: (Bits a, Integral a) => CString -> Int -> a -> IO ()
pokeInt32 p o x = do pokeElemOff p  o    . fromIntegral $        x    .&. 0xff
                     pokeElemOff p (o+1) . fromIntegral $ shiftR x  8 .&. 0xff
                     pokeElemOff p (o+2) . fromIntegral $ shiftR x 16 .&. 0xff
                     pokeElemOff p (o+3) . fromIntegral $ shiftR x 24 .&. 0xff



-- Find an extension field, return offset in BamRaw data.
<<<<<<< HEAD
{-# INLINE br_findExtension #-}
br_findExtension :: String -> BamRaw -> Maybe (Int,Int)
=======
br_findExtension :: String -> BamRaw -> Maybe (Int,Int,Int)
>>>>>>> 95c92215
br_findExtension [u,v] br@(BamRaw _ r) = go off0
  where
    off0 = sum [ 33, br_l_read_name br, 4 * br_n_cigar_op br, br_l_seq br, (br_l_seq br +1) `div` 2 ]
    go !o | o >= S.length r - 3                        = Nothing
          | SC.index r o == u && SC.index r (o+1) == v = Just (o, o+2, skip o)
          | otherwise                                  = go (skip o)

    skip !o = case SC.index r (o+2) of 
        'Z' -> skipNul $ o + 3
        'H' -> skipNul $ o + 3
        'B' -> o + 7 + sizeof (SC.index r (o+3)) * getInt r (o+4)
        xxx -> o + 3 + sizeof xxx

    skipNul !o | S.length r  == o = o
               | S.index r o == 0 = o+1
               | otherwise        = skipNul (o+1)

    sizeof 'A' = 1 
    sizeof 'c' = 1 
    sizeof 'C' = 1 
    sizeof 's' = 2
    sizeof 'S' = 2
    sizeof 'i' = 4
    sizeof 'I' = 4
    sizeof 'f' = 4
    sizeof  x  = error $ "unknown fields type: " ++ show x
br_findExtension _ _ = error "illegal key, must be two characters"

{-# INLINE br_extAsInt #-}
br_extAsInt :: Int -> String -> BamRaw -> Int
br_extAsInt d k br@(BamRaw _ r) = case br_findExtension k br of
        Just (_,o,_) | SC.index r o == 'c' -> fromIntegral               (S.index r (o+1))
                     | SC.index r o == 'C' -> fromIntegral (fromIntegral (S.index r (o+1)) :: Int8)
                     | SC.index r o == 's' -> fromIntegral (getInt16 r (o+1) :: Int16)
                     | SC.index r o == 'S' -> fromIntegral (getInt16 r (o+1) :: Word16)
                     | SC.index r o == 'i' -> fromIntegral (getInt   r (o+1) :: Int32)
                     | SC.index r o == 'I' -> fromIntegral (getInt   r (o+1) :: Word32)
        _                                  -> d

{-# INLINE br_extAsString #-}
br_extAsString :: String -> BamRaw -> S.ByteString
br_extAsString k br@(BamRaw _ r) = case br_findExtension k br of
        Just (_,o,_) | SC.index r o == 'A' -> S.singleton (S.index r (o+1))
                     | SC.index r o == 'Z' -> S.takeWhile (/= 0) $ S.drop (o+1) r
                     | SC.index r o == 'H' -> S.takeWhile (/= 0) $ S.drop (o+1) r
        _                                  -> S.empty

{-# INLINE removeExt #-}
removeExt :: String -> Mutator ()
removeExt key = Mut $ \p l fs -> do
    r <- S.unsafePackCStringLen (p,l)
    case br_findExtension key (bamRaw 0 r) of
        Nothing      -> return (l,fs,())
        Just (a,_,b) -> do moveBytes (p `plusPtr` a) (p `plusPtr` b) (l-b)
                           return $ (l-(b-a), fs, ())

{-# INLINE appendStringExt #-}
appendStringExt :: String -> S.ByteString -> Mutator ()
appendStringExt [u,v] value = Mut $ \_ l fs -> return (l,f:fs,())
  where
    f = S.concat [ SC.singleton u, SC.singleton v, SC.singleton 'Z', value, S.singleton 0 ]
appendStringExt _ _ = error "illegal key, must be two characters"
<|MERGE_RESOLUTION|>--- conflicted
+++ resolved
@@ -584,12 +584,8 @@
 
 
 -- Find an extension field, return offset in BamRaw data.
-<<<<<<< HEAD
 {-# INLINE br_findExtension #-}
-br_findExtension :: String -> BamRaw -> Maybe (Int,Int)
-=======
 br_findExtension :: String -> BamRaw -> Maybe (Int,Int,Int)
->>>>>>> 95c92215
 br_findExtension [u,v] br@(BamRaw _ r) = go off0
   where
     off0 = sum [ 33, br_l_read_name br, 4 * br_n_cigar_op br, br_l_seq br, (br_l_seq br +1) `div` 2 ]
