--- conflicted
+++ resolved
@@ -170,11 +170,7 @@
                        biohazard,
                        bytestring,
                        containers,
-<<<<<<< HEAD
-                       iteratee,
-=======
                        directory,
->>>>>>> 00f8c62b
                        filepath,
                        random,
                        text,
@@ -182,7 +178,6 @@
                        unordered-containers,
                        vector
 
-<<<<<<< HEAD
 -- Executable gt-scan
   -- Main-is:             gt-scan.hs
   -- Ghc-options:         -Wall -rtsopts
@@ -199,23 +194,6 @@
                        -- unordered-containers,
                        -- text,
                        -- vector
-=======
-Executable gt-scan
-  Main-is:             gt-scan.hs
-  Ghc-options:         -Wall -rtsopts
-  Extensions:          NoImplicitPrelude, OverloadedStrings, BangPatterns
-  Hs-Source-Dirs:      tools
-  Build-depends:       aeson,
-                       base,
-                       biohazard,
-                       bytestring,
-                       containers,
-                       nonlinear-optimization,
-                       primitive,
-                       unordered-containers,
-                       text,
-                       vector
->>>>>>> 00f8c62b
 
 -- ------
 
