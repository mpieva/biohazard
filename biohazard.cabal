--- conflicted
+++ resolved
@@ -269,13 +269,9 @@
   Hs-Source-Dirs:      tools
   C-sources:           src/cbits/jive.c
   CC-options:          -std=c99 -O3 -ffast-math
-<<<<<<< HEAD
-  Ghc-options:         -Wall -auto-all -threaded -rtsopts -with-rtsopts=-N
-=======
   -- Ghc-options:         -Wall -auto-all -threaded -rtsopts -with-rtsopts=-N
   Ghc-options:         -Wall -auto-all -rtsopts
   Other-modules:       Index
->>>>>>> f0642bc1
   Build-depends:       aeson,
                        base,
                        biohazard,
