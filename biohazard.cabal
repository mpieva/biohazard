Name:                biohazard
Version:             0.5.15.4
Synopsis:            bioinformatics support library
Description:         This is a collection of modules I separated from
                     various bioinformatics tools.  The hope is to make
                     them reusable and easier to maintain.  Also includes
                     some of these tools and a bunch that work on mitochondrial 
                     sequences.
Category:            Bioinformatics

Homepage:            http://github.com/udo-stenzel/biohazard
License:             BSD3
License-File:        LICENSE

Author:              Udo Stenzel
Maintainer:          udo.stenzel@eva.mpg.de
Copyright:           (C) 2010-2015 Udo Stenzel

Extra-Source-Files:  man/man7/biohazard.7
                     man/man1/bam-meld.1
                     man/man1/bam-rewrap.1
                     man/man1/bam-rmdup.1
                     man/man1/jivebunny.1
                     man/man1/mt-anno.1
                     doc/genotyping.tex

Data-Files:          index_db.json
Data-Dir:            data

Cabal-version:       >=1.9.2
Build-type:          Custom

source-repository head
  type:     git
  location: git://github.com/udo-stenzel/biohazard.git

source-repository this
  type:     git
  location: git://github.com/udo-stenzel/biohazard.git
  tag:      0.5.15.4


Library
  Exposed-modules:     Bio.Base,
                       Bio.Align,
                       Bio.Bam,
                       Bio.Bam.Evan,
                       Bio.Bam.Fastq,
                       Bio.Bam.Filter,
                       Bio.Bam.Header,
                       Bio.Bam.Index,
                       Bio.Bam.Pileup, 
                       Bio.Bam.Raw,
                       Bio.Bam.Regions,
                       Bio.Bam.Rec,
                       -- Bio.Bam.Rmdup,
                       Bio.Bam.Trim,
                       Bio.Genocall,
                       Bio.Genocall.Adna,
                       Bio.Genocall.AvroFile,
                       Bio.Glf,
                       Bio.Iteratee,
                       Bio.Iteratee.Bgzf,
                       Bio.Iteratee.Builder,
                       Bio.Iteratee.ZLib,
                       Bio.PriorityQueue,
                       Bio.TwoBit,
                       Bio.Util,
                       Data.Avro

  Other-modules:       Paths_biohazard

<<<<<<< HEAD
  -- Packages needed in order to build this package.
=======
>>>>>>> b6ebeb2b
  Build-depends:       aeson                    >= 0.7 && < 0.9,
                       array                    >= 0.4 && < 0.6,
                       async                    == 2.0.*,
                       attoparsec               >= 0.10 && < 0.13,
                       base                     >= 4.5 && < 4.9,
                       binary                   >= 0.7 && < 0.8,
                       bytestring               >= 0.9 && < 0.11,
                       bytestring-mmap          >= 0.2 && < 1.0,
                       containers               >= 0.4.1 && < 0.6,
                       directory                >= 1.2 && < 2.0,
                       exceptions               >= 0.6 && < 0.9,
                       filepath                 >= 1.3 && < 2.0,
                       iteratee                 >= 0.8.9.6 && < 0.8.10,
                       ListLike                 >= 3.0 && < 5.0,
                       primitive                >= 0.5 && < 0.7,
                       random                   >= 1.0 && < 1.2,
                       scientific               == 0.3.*,
                       stm                      == 2.4.*,
                       template-haskell         == 2.*,
                       text                     >= 1.0 && < 2.0,
                       transformers             >= 0.3 && < 0.5,
                       unix                     == 2.*,
                       unordered-containers     >= 0.2.3 && < 0.3,
                       Vec                      == 1.*,
                       vector                   >= 0.9 && < 0.11,
                       vector-algorithms        >= 0.3 && < 1.0,
                       vector-th-unbox          == 0.2.*,
                       zlib                     >= 0.5 && < 0.7

  Ghc-options:         -Wall -auto-all
  Hs-source-dirs:      src
  Include-dirs:        src/cbits
  C-sources:           src/cbits/myers_align.c
  CC-options:          -fPIC

  -- Modules not exported by this package.
  -- Other-modules:       

  -- Extra tools (e.g. alex, hsc2hs, ...) needed to build the source.
<<<<<<< HEAD
  -- Build-tools:

=======
  -- Build-tools:         
>>>>>>> b6ebeb2b

-- Test-Suite test-biohazard
  -- Ghc-options:         -Wall -auto-all -threaded -rtsopts -with-rtsopts=-N
  -- Type:                exitcode-stdio-1.0
  -- Main-is:             test-biohazard.hs

Executable afroengineer
  Main-Is:             afroengineer.hs
  Hs-source-dirs:      tools
  Ghc-options:         -Wall -auto-all -threaded -rtsopts -with-rtsopts=-N
  Other-Modules:       Align, SimpleSeed
  Build-Depends:       base,
                       biohazard,
                       bytestring,
                       containers,
                       directory,
                       iteratee,
                       unordered-containers,
                       vector

Executable bam-cat
  Main-is:             bam-cat.hs
  Hs-Source-Dirs:      tools
  -- Ghc-options:         -Wall -auto-all -threaded -rtsopts -with-rtsopts=-N
  Ghc-options:         -Wall -auto-all -rtsopts
  Build-depends:       base,
                       biohazard,
                       bytestring,
                       containers


Executable bam-fixpair
  Main-is:             bam-fixpair.hs
  Hs-Source-Dirs:      tools
  Ghc-options:         -Wall -auto-all -threaded -rtsopts -with-rtsopts=-N
  Build-depends:       base,
                       binary,
                       biohazard,
                       bytestring,
                       hashable >= 1.0 && < 1.3,
                       transformers

Executable bam-meld
  Main-is:             bam-meld.hs
  Hs-Source-Dirs:      tools
  Ghc-options:         -Wall -auto-all -threaded -rtsopts -with-rtsopts=-N
  Build-depends:       base,
                       biohazard,
                       bytestring,
                       containers

Executable bam-resample
  Main-is:             bam-resample.hs
  Hs-Source-Dirs:      tools
  Ghc-options:         -Wall -auto-all -threaded -rtsopts -with-rtsopts=-N
  Build-depends:       base,
                       biohazard,
                       bytestring,
                       random

-- Executable bam-rewrap
  -- Main-is:             bam-rewrap.hs
  -- Hs-Source-Dirs:      tools
  -- Ghc-options:         -Wall -auto-all -threaded -rtsopts -with-rtsopts=-N
  -- Build-depends:       base,
                       -- biohazard,
                       -- bytestring,
                       -- containers

-- Executable bam-rmdup
  -- Main-is:             bam-rmdup.hs
  -- Hs-Source-Dirs:      tools
  -- Ghc-options:         -Wall -auto-all -threaded -rtsopts -with-rtsopts=-N
  -- Build-depends:       base,
                       -- biohazard,
                       -- bytestring,
                       -- containers,
                       -- iteratee,
                       -- unordered-containers,
                       -- vector,
                       -- vector-algorithms

Executable bam-trim
  Main-is:             bam-trim.hs
  Hs-Source-Dirs:      tools
  Ghc-options:         -Wall -auto-all -threaded -rtsopts -with-rtsopts=-N
  Build-depends:       base,
                       biohazard,
                       bytestring

Executable count-coverage
  Main-is:             count-coverage.hs
  Hs-Source-Dirs:      tools
  Ghc-options:         -Wall -auto-all -threaded -rtsopts -with-rtsopts=-N
  Build-depends:       base,
                       biohazard,
                       iteratee

Executable dmg-est
  Main-is:             dmg-est.hs
  Hs-Source-Dirs:      tools
  Ghc-options:         -Wall -auto-all -threaded -rtsopts -with-rtsopts=-N
  Other-Modules:       AD
  Build-depends:       async,
                       base,
                       biohazard,
                       nonlinear-optimization == 0.3.*,
                       vector

Executable fastq2bam
  Main-is:             fastq2bam.hs
  Hs-Source-Dirs:      tools
  Ghc-options:         -Wall -auto-all -threaded -rtsopts -with-rtsopts=-N
  Build-depends:       base,
                       biohazard,
                       bytestring,
                       containers,
                       iteratee,
                       vector

Executable glf-consensus
  Main-is:             glf-consensus.hs
  Hs-Source-Dirs:      tools
  Ghc-options:         -Wall -auto-all -threaded -rtsopts -with-rtsopts=-N
  Build-depends:       base,
                       biohazard,
                       bytestring,
                       containers,
                       exceptions,
                       iteratee

Executable gt-call
  Main-is:             gt-call.hs
  Hs-Source-Dirs:      tools
  Ghc-options:         -Wall -auto-all -threaded -rtsopts -with-rtsopts=-N
  Build-depends:       base,
                       biohazard,
                       bytestring,
                       deepseq,
                       iteratee,
                       text,
                       vector

Executable jivebunny
  Main-is:             jivebunny.hs
  Hs-Source-Dirs:      tools
  C-sources:           src/cbits/jive.c
  CC-options:          -std=c99 -O3 -ffast-math
  Ghc-options:         -Wall -auto-all -threaded -rtsopts -with-rtsopts=-N
  Build-depends:       aeson,
                       base,
                       biohazard,
                       bytestring,
                       containers,
                       directory,
                       hashable >= 1.0 && < 1.3,
                       random,
                       text,
                       transformers,
                       unordered-containers,
                       vector,
                       vector-algorithms,
                       vector-th-unbox

Executable mt-anno
  Main-Is:             mt-anno.hs
  Hs-Source-Dirs:      tools
  Ghc-options:         -Wall -auto-all -threaded -rtsopts -with-rtsopts=-N
  Other-Modules:       Anno, Seqs, Xlate
  Build-Depends:       base,
                       bytestring,
                       biohazard,
                       containers

Executable mt-ccheck
  Main-Is:             mt-ccheck.hs
  Hs-Source-Dirs:      tools
  Ghc-options:         -Wall -auto-all -threaded -rtsopts -with-rtsopts=-N
  Build-Depends:       base,
                       bytestring,
                       biohazard,
                       containers,
                       unordered-containers

executable wiggle-coverage
  Main-is:             wiggle-coverage.hs
  Hs-Source-Dirs:      tools
  Ghc-options:         -Wall -auto-all -threaded -rtsopts -with-rtsopts=-N
  Build-depends:       base,
                       biohazard

-- :vim:tw=132:<|MERGE_RESOLUTION|>--- conflicted
+++ resolved
@@ -70,10 +70,6 @@
 
   Other-modules:       Paths_biohazard
 
-<<<<<<< HEAD
-  -- Packages needed in order to build this package.
-=======
->>>>>>> b6ebeb2b
   Build-depends:       aeson                    >= 0.7 && < 0.9,
                        array                    >= 0.4 && < 0.6,
                        async                    == 2.0.*,
@@ -113,12 +109,7 @@
   -- Other-modules:       
 
   -- Extra tools (e.g. alex, hsc2hs, ...) needed to build the source.
-<<<<<<< HEAD
-  -- Build-tools:
-
-=======
   -- Build-tools:         
->>>>>>> b6ebeb2b
 
 -- Test-Suite test-biohazard
   -- Ghc-options:         -Wall -auto-all -threaded -rtsopts -with-rtsopts=-N
