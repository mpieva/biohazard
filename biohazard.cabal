--- conflicted
+++ resolved
@@ -29,11 +29,7 @@
 
 Cabal-version:       >=1.9.2
 Build-type:          Custom
-<<<<<<< HEAD
-Tested-With:         GHC == 7.4.2, GHC == 7.6.3, GHC == 7.8.4, GHC == 7.10.3
-=======
 -- Tested-With:         GHC == 7.4.2, GHC == 7.6.3, GHC == 7.8.4, GHC == 7.10.3
->>>>>>> 4e69e4d8
 
 source-repository head
   type:     git
