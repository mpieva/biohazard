--- conflicted
+++ resolved
@@ -72,10 +72,6 @@
 
   Other-modules:       Paths_biohazard
 
-<<<<<<< HEAD
-  -- Packages needed in order to build this package.
-=======
->>>>>>> d8444d0b
   Build-depends:       aeson                    >= 0.7 && < 0.9,
                        array                    >= 0.4 && < 0.6,
                        async                    == 2.0.*,
@@ -309,22 +305,6 @@
                        exceptions,
                        iteratee
 
-<<<<<<< HEAD
-=======
-Executable gt-call
-  Main-is:             gt-call.hs
-  Hs-Source-Dirs:      tools
-  -- Ghc-options:         -Wall -auto-all -threaded -rtsopts -with-rtsopts=-N
-  Ghc-options:         -Wall -auto-all -rtsopts
-  Build-depends:       base,
-                       biohazard,
-                       bytestring,
-                       deepseq,
-                       iteratee,
-                       text,
-                       vector
-
->>>>>>> d8444d0b
 Executable jivebunny
   Main-is:             jivebunny.hs
   Hs-Source-Dirs:      tools
