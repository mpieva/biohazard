Name:                biohazard
<<<<<<< HEAD
Version:             0.5.0
=======

-- The package version. See the Haskell package versioning policy
-- (http://www.haskell.org/haskellwiki/Package_versioning_policy) for
-- standards guiding when and how versions should be incremented.
Version:             0.5.2

-- A short (one-line) description of the package.
>>>>>>> fd1956ca
Synopsis:            bioinformatics support library
Description:         This is a collection of modules I separated from
                     various bioinformatics tools.  The hope is to make
                     them reusable and easier to maintain.
Category:            Bioinformatics

Homepage:            http://github.com/udo-stenzel/biohazard
License:             BSD3
License-File:        LICENSE

Author:              Udo Stenzel
Maintainer:          udo_stenzel@eva.mpg.de
Copyright:           (C) 2010 Udo Stenzel

-- Extra files to be distributed with the package, such as examples or a README.
Extra-Source-Files:  man/man7/biohazard.7

Cabal-version:       >=1.9.2
Build-type:          Custom

source-repository head
  type:     git
  location: git://github.com/udo-stenzel/biohazard.git

source-repository this
  type:     git
  location: git://github.com/udo-stenzel/biohazard.git
  tag:      0.5.0


Library
  -- Modules exported by the library.
<<<<<<< HEAD
  Exposed-modules:     Bio.Bam, Bio.Bam.Fastq, Bio.Bam.Filter, Bio.Bam.Header, Bio.Bam.Pileup, Bio.Bam.Raw, Bio.Bam.Rec,
                       Bio.Bam.Rmdup, Bio.Bam.Trim, Bio.Base, Bio.Glf, Bio.Iteratee, Bio.Iteratee.ZLib, Bio.PriorityQueue,
                       Bio.TwoBit, Bio.Util, Codec.Bgzf
=======
  Exposed-modules:     Bio.Base,
                       Bio.Align,
                       Bio.Bam,
                       Bio.Bam.Fastq,
                       Bio.Bam.Filter,
                       Bio.Bam.Header,
                       Bio.Bam.Raw,
                       Bio.Bam.Rec,
                       Bio.Bam.Rmdup,
                       Bio.Bam.Trim,
                       Bio.Glf,
                       Bio.Iteratee,
                       Bio.Iteratee.ZLib,
                       Bio.PriorityQueue,
                       Bio.TwoBit,
                       Bio.Util,
                       Codec.Bgzf
>>>>>>> fd1956ca
  
  -- Packages needed in order to build this package.
  Build-depends:       array, attoparsec, attoparsec-iteratee, base == 4.*, binary, binary-strict, bytestring, containers,
                       directory, filepath, iteratee, ListLike, MonadCatchIO-transformers, parallel, random, transformers,
                       vector, zlib
  
<<<<<<< HEAD
  Ghc-options:         -Wall -auto-all
=======
  Ghc-options:         -Wall
  Include-dirs:        cbits
  C-sources:           cbits/myers_align.c
>>>>>>> fd1956ca

  -- Modules not exported by this package.
  -- Other-modules:       
  
  -- Extra tools (e.g. alex, hsc2hs, ...) needed to build the source.
  -- Build-tools:         
  

-- Test-Suite test-biohazard
  -- Ghc-options:         -Wall -auto-all -threaded -rtsopts
  -- Type:                exitcode-stdio-1.0
  -- Main-is:             test-biohazard.hs
<|MERGE_RESOLUTION|>--- conflicted
+++ resolved
@@ -1,15 +1,5 @@
 Name:                biohazard
-<<<<<<< HEAD
-Version:             0.5.0
-=======
-
--- The package version. See the Haskell package versioning policy
--- (http://www.haskell.org/haskellwiki/Package_versioning_policy) for
--- standards guiding when and how versions should be incremented.
 Version:             0.5.2
-
--- A short (one-line) description of the package.
->>>>>>> fd1956ca
 Synopsis:            bioinformatics support library
 Description:         This is a collection of modules I separated from
                      various bioinformatics tools.  The hope is to make
@@ -42,17 +32,13 @@
 
 Library
   -- Modules exported by the library.
-<<<<<<< HEAD
-  Exposed-modules:     Bio.Bam, Bio.Bam.Fastq, Bio.Bam.Filter, Bio.Bam.Header, Bio.Bam.Pileup, Bio.Bam.Raw, Bio.Bam.Rec,
-                       Bio.Bam.Rmdup, Bio.Bam.Trim, Bio.Base, Bio.Glf, Bio.Iteratee, Bio.Iteratee.ZLib, Bio.PriorityQueue,
-                       Bio.TwoBit, Bio.Util, Codec.Bgzf
-=======
   Exposed-modules:     Bio.Base,
                        Bio.Align,
                        Bio.Bam,
                        Bio.Bam.Fastq,
                        Bio.Bam.Filter,
                        Bio.Bam.Header,
+                       Bio.Bam.Pileup, 
                        Bio.Bam.Raw,
                        Bio.Bam.Rec,
                        Bio.Bam.Rmdup,
@@ -64,20 +50,15 @@
                        Bio.TwoBit,
                        Bio.Util,
                        Codec.Bgzf
->>>>>>> fd1956ca
   
   -- Packages needed in order to build this package.
   Build-depends:       array, attoparsec, attoparsec-iteratee, base == 4.*, binary, binary-strict, bytestring, containers,
                        directory, filepath, iteratee, ListLike, MonadCatchIO-transformers, parallel, random, transformers,
                        vector, zlib
   
-<<<<<<< HEAD
   Ghc-options:         -Wall -auto-all
-=======
-  Ghc-options:         -Wall
   Include-dirs:        cbits
   C-sources:           cbits/myers_align.c
->>>>>>> fd1956ca
 
   -- Modules not exported by this package.
   -- Other-modules:       
