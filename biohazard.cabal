--- conflicted
+++ resolved
@@ -1,9 +1,5 @@
 Name:                biohazard
-<<<<<<< HEAD
 Version:             0.6.7
-=======
-Version:             0.6.6.4
->>>>>>> 9b79032b
 Synopsis:            bioinformatics support library
 Description:         This is a collection of modules I separated from
                      various bioinformatics tools.  The hope is to make
@@ -42,11 +38,7 @@
 source-repository this
   type:     git
   location: https://bitbucket.org/ustenzel/biohazard.git
-<<<<<<< HEAD
   tag:      0.6.7
-=======
-  tag:      0.6.6.4
->>>>>>> 9b79032b
 
 Flag debug
   Description: enable additional sanity checks
