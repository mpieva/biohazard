--- conflicted
+++ resolved
@@ -72,38 +72,6 @@
   Other-modules:       Paths_biohazard
 
   -- Packages needed in order to build this package.
-<<<<<<< HEAD
-  Build-depends:       aeson >= 0.7 && < 0.9,
-                       array >= 0.4 && < 0.6,
-                       async == 2.0.*,
-                       attoparsec >= 0.10 && < 0.13,
-                       base >= 4.5 && < 4.9,
-                       binary >= 0.7 && < 0.8,
-                       bytestring >= 0.9 && < 0.11, 
-                       bytestring-mmap == 0.2.*,
-                       containers >= 0.4.1 && < 0.6,
-                       deepseq >= 1.3 && < 1.5,
-                       directory == 1.2.*,
-                       exceptions == 0.6.*,
-                       filepath == 1.3.*,
-                       iteratee >= 0.8.9.6 && < 0.8.10,
-                       ListLike >= 3 && <5,
-                       primitive == 0.5.*,
-                       random >= 1.0 && < 1.2,
-                       scientific == 0.3.*,
-                       stm == 2.4.*,
-                       template-haskell == 2.*,
-                       text == 1.*,
-                       transformers >= 0.3 && < 0.5,
-                       unix == 2.*,
-                       unordered-containers >= 0.2.3 && < 0.3,
-                       Vec == 1.*,
-                       vector >= 0.9 && < 0.11,
-                       vector-algorithms >= 0.3 && < 1,
-                       vector-th-unbox == 0.2.*,
-                       zlib == 0.5.*
-
-=======
   Build-depends:       aeson                    >= 0.7 && < 0.9,
                        array                    >= 0.4 && < 0.6,
                        async                    == 2.0.*,
@@ -113,6 +81,7 @@
                        bytestring               >= 0.9 && < 0.11,
                        bytestring-mmap          >= 0.2 && < 1.0,
                        containers               >= 0.4.1 && < 0.6,
+                       deepseq                  >= 1.3 && < 1.5,
                        directory                >= 1.2 && < 2.0,
                        exceptions               >= 0.6 && < 0.9,
                        filepath                 >= 1.3 && < 2.0,
@@ -133,7 +102,6 @@
                        vector-th-unbox          == 0.2.*,
                        zlib                     >= 0.5 && < 0.7
   
->>>>>>> 87e68e4a
   Ghc-options:         -Wall -auto-all
   Hs-source-dirs:      src
   Include-dirs:        src/cbits
