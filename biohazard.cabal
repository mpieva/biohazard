--- conflicted
+++ resolved
@@ -90,11 +90,8 @@
                        directory                >= 1.2 && < 2.0,
                        exceptions               >= 0.6 && < 0.9,
                        filepath                 >= 1.3 && < 2.0,
-<<<<<<< HEAD
+                       hashable                 >= 1.0 && < 1.3,
                        hybrid-vectors           == 0.2.*,
-=======
-                       hashable                 >= 1.0 && < 1.3,
->>>>>>> 917cc223
                        iteratee                 >= 0.8.9.6 && < 0.8.10,
                        ListLike                 >= 3.0 && < 5.0,
                        nonlinear-optimization   == 0.3.*,
