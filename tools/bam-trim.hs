import Bio.Bam
import Bio.Base
import Control.Monad                        ( unless, foldM )
<<<<<<< HEAD
=======
import Data.Word                            ( Word8 )
import Data.Version                         ( showVersion )
>>>>>>> 5051e49d
import Paths_biohazard_tools                ( version )
import System.Console.GetOpt
import System.Environment                   ( getArgs, getProgName )
import System.Exit                          ( exitFailure, exitSuccess )
import System.IO                            ( hPutStrLn )

<<<<<<< HEAD
import qualified Data.ByteString      as S  ( hPut )

data Conf = Conf { c_trim_pred :: [Nucleotide] -> [Qual] -> Bool
=======
data Conf = Conf { c_trim_pred :: [Nucleotide] -> [Word8] -> Bool
>>>>>>> 5051e49d
                 , c_pass_pred :: BamRec -> Bool }

options :: [OptDescr (Conf -> IO Conf)]
options = [ Option "q"  ["minq"]    (ReqArg set_minq "Q") "Trim where quality is below Q"
          , Option "m"  ["mapped"]  (NoArg set_monly)     "Trim only mapped sequences"
          , Option "h?" ["help"]    (NoArg usage)         "Display this text and exit"
          , Option "V"  ["version"] (NoArg vrsn)          "Display version number and exit" ]

set_minq :: String -> Conf -> IO Conf
set_minq s c = readIO s >>= \q -> return $ c { c_trim_pred = trim_low_quality (Q q) }

set_monly :: Conf -> IO Conf
set_monly c = return $ c { c_pass_pred = \r -> isMerged r || isUnmapped r }

vrsn :: Conf -> IO Conf
vrsn _ = do pn <- getProgName
            hPutStrLn stderr $ pn ++ ", version " ++ showVersion version
            exitSuccess

usage :: Conf -> IO Conf
usage _ = do hPutStrLn stderr $ usageInfo info options ; exitSuccess
  where info = "Simple trimming of sequences in Bam files.  Reads a Bam file from stdin,\n\
               \trims sequences of low quality, writes Bam to stdout.  Does not trim\n\
               \merged reads."


main :: IO ()
main = do
    (opts, files, errors) <- getOpt Permute options `fmap` getArgs

    unless (null errors) $ mapM_ (hPutStrLn stderr) errors
    c <- foldM (flip id) (Conf (trim_low_quality 20) isMerged) opts
    unless (null errors && null files) exitFailure

    let do_trim r | c_pass_pred c r' = r
                  | otherwise        = encodeBamEntry $ trim_3' (c_trim_pred c) r'
            where r' = decodeBamEntry r

    add_pg <- addPG (Just version)
    concatDefaultInputs >=> run $
        joinI . mapStream do_trim .
        protectTerm . pipeRawBamOutput . add_pg
<|MERGE_RESOLUTION|>--- conflicted
+++ resolved
@@ -1,24 +1,14 @@
 import Bio.Bam
 import Bio.Base
 import Control.Monad                        ( unless, foldM )
-<<<<<<< HEAD
-=======
-import Data.Word                            ( Word8 )
 import Data.Version                         ( showVersion )
->>>>>>> 5051e49d
 import Paths_biohazard_tools                ( version )
 import System.Console.GetOpt
 import System.Environment                   ( getArgs, getProgName )
 import System.Exit                          ( exitFailure, exitSuccess )
 import System.IO                            ( hPutStrLn )
 
-<<<<<<< HEAD
-import qualified Data.ByteString      as S  ( hPut )
-
 data Conf = Conf { c_trim_pred :: [Nucleotide] -> [Qual] -> Bool
-=======
-data Conf = Conf { c_trim_pred :: [Nucleotide] -> [Word8] -> Bool
->>>>>>> 5051e49d
                  , c_pass_pred :: BamRec -> Bool }
 
 options :: [OptDescr (Conf -> IO Conf)]
