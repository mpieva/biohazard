{-# LANGUAGE OverloadedStrings, BangPatterns, ForeignFunctionInterface #-}
{-# LANGUAGE RecordWildCards, MultiParamTypeClasses, TypeFamilies #-}

-- Two-stage demultiplexing.
--
-- We assume we know the list of i7 and i5 index oligos.  We seek to
-- decompose a set of reads into a mix of pairs of these by the Maximum
-- Likelihood method.  Once that's done, an empirical Bayesian Maximum
-- Posterior call is done.  All kinds of errors can be rolled into one
-- quality score.
--
--  - Input layer to gather index sequences.  (Done.)
--  - Input layer to gather read group defs.  (Done.)
--  - First pass to gather data.  Any index read shall be represented
--    in a single Word64.  (Done.  Reading BAM is slow.  BCL would be
--    much more suitable here.)
--  - Multiple passes of the EM algorithm.  (Done.)
--  - Start with a naive mix, to avoid arguments.  (Done.)
--  - Final calling pass from BAM to BAM.  (Done.  BCL to BAM would be
--    even nicer.)
--  - Auxillary statistics:  composition of the mix (Done.), false
--    assignment rates per read group (Done.), maximum achievable false
--    assignment rates (Done.)

import Bio.Bam
import Bio.Util ( showNum )
import Control.Applicative
import Control.Arrow ( (&&&) )
import Control.Monad ( when, unless, forM_ )
import Data.Aeson
import Data.Bits
import Data.List ( foldl', sortBy )
import Data.Monoid
import Data.Version ( showVersion )
import Data.Word ( Word64 )
import Foreign.C.Types
import Foreign.Marshal.Alloc
import Foreign.Ptr
import Foreign.Storable
import Paths_biohazard ( version, getDataFileName )
import System.Console.GetOpt
import System.Environment ( getProgName, getArgs )
import System.Exit
import System.IO
import System.Random ( randomRIO )

import qualified Data.ByteString as B
import qualified Data.ByteString.Char8 as BS
import qualified Data.HashMap.Strict as HM
import qualified Data.Text as T
import qualified Data.Text.Encoding as T
import qualified Data.Text.IO as T
import qualified Data.Text.Lazy as L hiding ( singleton )
import qualified Data.Text.Lazy.IO as L
import qualified Data.Text.Lazy.Builder as L
import qualified Data.Text.Lazy.Builder.Int as L
import qualified Data.Text.Lazy.Builder.RealFloat as L
import qualified Data.Vector as V
import qualified Data.Vector.Algorithms.Intro as V
import qualified Data.Vector.Unboxed as U
import qualified Data.Vector.Storable as VS
import qualified Data.Vector.Storable.Mutable as VSM
import qualified Data.Vector.Generic            as VG
import qualified Data.Vector.Generic.Mutable    as VGM

import Index

fromS :: B.ByteString -> Index
fromS sq = fromSQ sq (B.replicate (B.length sq) 64)

fromSQ :: B.ByteString -> B.ByteString -> Index
fromSQ sq qs = Index . foldl' (\a b -> a `shiftL` 8 .|. fromIntegral b) 0 $
               take 8 $ (++ repeat 0) $
               B.zipWith (\b q -> shiftL (b .&. 0xE) 4 .|. (min 31 $ max 33 q - 33)) sq qs

fromTags :: String -> String -> BamRaw -> Index
fromTags itag qtag br = fromSQ sq  (if B.null qs then "@@@@@@@@" else qs)
  where
    sq = br_extAsString itag br
    qs = br_extAsString qtag br

gather :: MonadIO m => Int -> (String -> IO ()) -> (String -> IO ()) -> BamMeta -> Iteratee [BamRaw] m (U.Vector (Index, Index))
gather num say mumble hdr = case hdr_sorting $ meta_hdr hdr of
    Unsorted    -> greedy
    Grouped     -> greedy
    Queryname   -> greedy
    Unknown     -> safe
    Coordinate  -> fair
    GroupSorted -> fair
  where
    greedy = do liftIO . say $ "File is unsorted, sampling up to "
                            ++ showNum num ++ " records from the beginning.\n"
                go stream2vectorN

    fair   = do liftIO . say $ "File is sorted, need to sample up to "
                            ++ showNum num ++ " from whole file.\n"
                go subsam2vector

    safe   = do liftIO . say $ "File might be sorted, need to sample up to "
                            ++ showNum num ++ " from whole file.\n"
                go subsam2vector

    go k = filterStream (\b -> not (br_isPaired b) || br_isFirstMate b) =$
           progressNum "reading " mumble =$
           mapStream (fromTags "XI" "YI" &&& fromTags "XJ" "YJ") =$ k num


subsam2vector :: (MonadIO m, ListLike s a, Nullable s, VG.Vector v a) => Int -> Iteratee s m (v a)
subsam2vector sz = liftIO (VGM.new sz) >>= go 0
  where
    go !i !mv = tryHead >>= \x -> case x of
                  Nothing -> liftIO $ if i < sz then VG.unsafeFreeze $ VGM.take i mv
                                                else VG.unsafeFreeze mv
                  Just  a -> do liftIO $ if i < sz
                                    then VGM.write mv i a
                                    else do p <- randomRIO (0,i)
                                            when (p < sz) $ VGM.write mv p a
                                go (i+1) mv

data IndexTab = IndexTab { unique_indices :: U.Vector Index
                         , canonical_names :: V.Vector T.Text
                         , alias_names :: HM.HashMap T.Text Int }

single_placeholder :: IndexTab
single_placeholder = IndexTab (U.singleton (fromS "")) (V.singleton "is4") $
                        HM.fromList [ (k,0) | [_,_,k] <- map T.words $ T.lines default_rgs ]

data Both = Both { p7is :: IndexTab, p5is :: IndexTab }

instance FromJSON Both where
    parseJSON = withObject "toplevel object expected" $ \v ->
                          both <$>  ((v .: "p7index") >>= parse_assocs)
                               <*> (((v .: "p5index") >>= parse_assocs) <|> pure [])
      where
        parse_assocs = withObject "association list expected" $ \o ->
                            sequence [ (,) k <$> withText "sequence expected" (return . T.encodeUtf8) v | (k,v) <- HM.toList o ]

        both as7 as5 = Both (canonical as7) (canonical as5)
          where
            canonical pairs =
                let hm = HM.toList $ HM.fromListWith (++) [ (fromS v,[k]) | (k,v) <- pairs ]
                in IndexTab (U.fromList $ map fst hm)
                            (V.fromList $ map (head . snd) hm)
                            (HM.fromList $ [ (k,i) | (i, ks) <- zip [0..] (map snd hm), k <- ks ])

data RG = RG { rgid :: B.ByteString
             , rgi7 :: Int
             , rgi5 :: Int
             , tags :: BamOtherShit }

-- | Parses read group defintions from a file.  The file can have
-- optional header lines, the remainder must be a tab-separated table,
-- first column is the read group name, second is the P7 index name,
-- third is the P5 index name (*must* be present), all others are tagged
-- fields just like BAM expects them in the header.
--
-- For integration with a LIMS, something structured like JSON would
-- probably work better, however, absent such a LIMS, tables are easier
-- to come by.

readRGdefns :: HM.HashMap T.Text Int -> HM.HashMap T.Text Int -> T.Text -> [ RG ]
readRGdefns p7is p5is = map repack . filter (not . null) . map (T.split (=='\t'))
                      . dropWhile ("#" `T.isPrefixOf`) . T.lines
  where
    repack (rg:_) | T.any (\c -> c == '/' || c == ',') rg = error $ "RG name must not contain ',' or '/': " ++ show rg
    repack (rg:p7:p5:tags) = case HM.lookup p7 p7is of
        Nothing -> error $ "unknown P7 index " ++ show p7
        Just i7 -> case HM.lookup p5 p5is of
            Nothing -> error $ "unknown P5 index " ++ show p5
            Just i5 -> RG (T.encodeUtf8 rg) i7 i5 (map repack1 tags)
    repack ws = error $ "short RG line " ++ show (T.intercalate "\t" ws)
    repack1 w | T.length w > 3 && T.index w 2 == ':' = (T.index w 0, T.index w 1, T.encodeUtf8 $ T.drop 3 w)
              | otherwise = error $ "illegal tag " ++ show w

default_rgs :: T.Text
default_rgs = "PhiXA\tPhiA\tPhiA\nPhiXC\tPhiC\tPhiC\nPhiXG\tPhiG\tPhiG\nPhiXT\tPhiT\tPhiT\nPhiX\tPhiX\tis4\n"

-- | Compute mismatch score: sum of the qualities in 'a' at positions
-- where the bases don't match.  Works by comparing through an xor,
-- building a mask from it, then adding quality scores sideways.
--
-- Since we keep quality scores in the lower 5 bits of each byte, adding
-- all eight is guaranteed to fit into the highest 8 bits.
match :: Index -> Index -> Word64
match (Index a) (Index b) = score
  where x = a `xor` b
        y = (shiftR x 5 .|. shiftR x 6 .|. shiftR x 7) .&. 0x0101010101010101
        mask = (0x2020202020202020 - y) .&. 0x1F1F1F1F1F1F1F1F
        score = shiftR ((a .&. mask) * 0x0101010101010101) 56

-- | A mixture description is one probability for each combination of p7
-- and p5 index.  They should sum to one.
type Mix = VS.Vector Double
type MMix = VSM.IOVector Double

padding :: Int
padding = 31

stride' :: Int -> Int
stride' n5 = (n5 + padding) .&. complement padding

-- | Computing the naively assumed mix when nothing is known:  uniform
-- distribution.
naiveMix :: (Int,Int) -> Int -> Mix
naiveMix (n7,n5) total = VS.replicate vecsize (fromIntegral total / fromIntegral bins)
  where
    !vecsize = n7 * stride' n5
    !bins    = n7 * n5

-- | Matches an index against both p7 and p5 lists, computes posterior
-- likelihoods from the provided prior and accumulates them onto the
-- posterior.
unmix1 :: U.Vector Index -> U.Vector Index -> Mix -> MMix -> (Index, Index) -> IO ()
unmix1 p7 p5 prior acc (x,y) =
    let !m7 = VS.fromListN (U.length p7) . map (phredPow . match x) $ U.toList p7
        !l5 = stride' (U.length p5)
        !m5 = VS.fromListN l5 $ map (phredPow . match y) (U.toList p5) ++ repeat 0

    -- *sigh*, Vector doesn't fuse well.  Gotta hand it over to gcc.  :-(
    in VSM.unsafeWith acc                                           $ \pw ->
       VS.unsafeWith prior                                          $ \pv ->
       VS.unsafeWith m7                                             $ \q7 ->
       VS.unsafeWith m5                                             $ \q5 ->
       c_unmix_total pv q7 (fromIntegral $ VS.length m7)
                        q5 (fromIntegral $ l5 `div` succ padding)
                        nullPtr nullPtr                           >>= \total ->
       c_unmix_qual pw pv q7 (fromIntegral $ VS.length m7)
                          q5 (fromIntegral $ l5 `div` succ padding)
                          total 0 0                               >>= \_qual ->
       return ()    -- the quality is meaningless here

foreign import ccall unsafe "c_unmix_total"
    c_unmix_total :: Ptr Double                     -- prior mix
                  -> Ptr Double -> CUInt            -- P7 scores, length
                  -> Ptr Double -> CUInt            -- P5 scores, length/32
                  -> Ptr CUInt -> Ptr CUInt         -- out: ML P7 index, P5 index
                  -> IO Double                      -- total likelihood

foreign import ccall unsafe "c_unmix_qual"
    c_unmix_qual :: Ptr Double                      -- posterior mix, mutable accumulator
                 -> Ptr Double                      -- prior mix
                 -> Ptr Double -> CUInt             -- P7 scores, length
                 -> Ptr Double -> CUInt             -- P5 scores, length/32
                 -> Double                          -- total likelihood
                 -> CUInt -> CUInt                  -- maximizing P7 index, P5 index
                 -> IO Double                       -- posterior probability for any other assignment

-- | Matches an index against both p7 and p5 lists, computes MAP
-- assignment and quality score.
class1 :: HM.HashMap (Int,Int) (B.ByteString, VSM.IOVector Double)
       -> U.Vector Index -> U.Vector Index
       -> Mix -> (Index, Index) -> IO (Double, Int, Int)
class1 rgs p7 p5 prior (x,y) =
    let !m7 = VS.fromListN (U.length p7) . map (phredPow . match x) $ U.toList p7
        !l5 = stride' (U.length p5)
        !m5 = VS.fromListN l5 $ map (phredPow . match y) (U.toList p5) ++ repeat 0

    -- *sigh*, Vector doesn't fuse well.  Gotta hand it over to gcc.  :-(
    in alloca                                                       $ \pi7 ->
       alloca                                                       $ \pi5 ->
       VS.unsafeWith prior                                          $ \pv ->
       VS.unsafeWith m7                                             $ \q7 ->
       VS.unsafeWith m5                                             $ \q5 ->
       c_unmix_total pv q7 (fromIntegral $ VS.length m7)
                        q5 (fromIntegral $ l5 `div` succ padding)
                        pi7 pi5                                   >>= \total ->
       peek pi7                                                   >>= \i7 ->
       peek pi5                                                   >>= \i5 ->
       withDirt (fromIntegral i7, fromIntegral i5)                  $ \pw ->
       c_unmix_qual pw pv q7 (fromIntegral $ VS.length m7)
                          q5 (fromIntegral $ l5 `div` succ padding)
                          total i7 i5                             >>= \qual ->
       return ( qual, fromIntegral i7, fromIntegral i5 )
  where
    withDirt ix k = case HM.lookup ix rgs of
            Just (_,dirt) -> VSM.unsafeWith dirt k
            Nothing       -> k nullPtr


phredPow :: Word64 -> Double
phredPow x = exp $ -0.1 * log 10 * fromIntegral x

-- | One iteration of the EM algorithm.  Input is a vector of pairs of
-- indices, the p7 and p5 index collections, and a prior mixture; output
-- is the posterior mixture.
iterEM :: U.Vector (Index, Index) -> U.Vector Index -> U.Vector Index -> Mix -> IO Mix
iterEM pairs p7 p5 prior = do
    acc <- VSM.replicate (VS.length prior) 0
    U.mapM_ (unmix1 p7 p5 prior acc) pairs
    VS.unsafeFreeze acc

data Loudness = Quiet | Normal | Loud

unlessQuiet :: Monad m => Loudness -> m () -> m ()
unlessQuiet Quiet _ = return ()
unlessQuiet     _ k = k

data Conf = Conf {
        cf_index_list :: FilePath,
        cf_output     :: Maybe (BamMeta -> Iteratee [BamRaw] IO ()),
        cf_stats_hdl  :: Handle,
        cf_num_stats  :: Int -> Int,
        cf_threshold  :: Double,
        cf_loudness   :: Loudness,
        cf_single     :: Bool,
        cf_pedantic   :: Bool,
        cf_samplesize :: Int,
        cf_readgroups :: [FilePath] }

defaultConf :: IO Conf
defaultConf = do ixdb <- getDataFileName "index_db.json"
                 return $ Conf {
                        cf_index_list = ixdb,
                        cf_output     = Nothing,
                        cf_stats_hdl  = stdout,
                        cf_num_stats  = \l -> max 20 $ l * 5 `div` 4,
                        cf_threshold  = 0.000005,
                        cf_loudness   = Normal,
                        cf_single     = False,
                        cf_pedantic   = False,
                        cf_samplesize = 50000,
                        cf_readgroups = [] }

options :: [OptDescr (Conf -> IO Conf)]
options = [
    Option "o" ["output"]         (ReqArg set_output   "FILE") "Send output to FILE",
    Option "I" ["index-database"] (ReqArg set_index_db "FILE") "Read index database from FILE",
    Option "r" ["read-groups"]    (ReqArg set_rgs      "FILE") "Read read group definitions from FILE",
    Option "s" ["single-index"]   (NoArg           set_single) "Only consider first index",
    Option [ ] ["threshold"]      (ReqArg set_thresh   "FRAC") "Iterate till uncertainty is below FRAC",
    Option [ ] ["sample"]         (ReqArg set_sample    "NUM") "Sample NUM reads for mixture estimation",
    Option [ ] ["components"]     (ReqArg set_compo     "NUM") "Print NUM components of the mixture",
    Option [ ] ["pedantic"]       (NoArg         set_pedantic) "Be pedantic about read groups",
    Option "v" ["verbose"]        (NoArg             set_loud) "Print more diagnostic messages",
    Option "q" ["quiet"]          (NoArg            set_quiet) "Print fewer diagnostic messages",
    Option "h?" ["help", "usage"] (NoArg        (const usage)) "Print this message and exit",
    Option "V"  ["version"]       (NoArg         (const vrsn)) "Display version number and exit" ]
  where
    set_output  "-" c = return $ c { cf_output = Just $ pipeRawBamOutput, cf_stats_hdl = stderr }
    set_output   fp c = return $ c { cf_output = Just $ writeRawBamFile fp }
    set_index_db fp c = return $ c { cf_index_list = fp }
    set_rgs      fp c = return $ c { cf_readgroups = fp : cf_readgroups c }
    set_loud        c = return $ c { cf_loudness = Loud }
    set_quiet       c = return $ c { cf_loudness = Quiet }
    set_single      c = return $ c { cf_single = True }
    set_pedantic    c = return $ c { cf_pedantic = True }
    set_thresh    a c = readIO a >>= \x -> return $ c { cf_threshold = x }
    set_sample    a c = readIO a >>= \x -> return $ c { cf_samplesize = x }
    set_compo     a c = readIO a >>= \x -> return $ c { cf_num_stats = const x }

    usage = do pn <- getProgName
               putStrLn $ usageInfo ("Usage: " ++ pn ++ " [options] [bam-files]\n" ++
                                     "Decomposes a mix of libraries and assigns read groups.") options
               exitSuccess

    vrsn = do pn <- getProgName
              hPutStrLn stderr $ pn ++ ", version " ++ showVersion version
              exitSuccess


adj_left :: Int -> Char -> L.Builder -> L.Builder
adj_left n c b = mconcat (replicate (n - fromIntegral (L.length t)) (L.singleton c)) <> L.fromLazyText t
  where t = L.toLazyText b

adj_left_text :: Int -> Char -> T.Text -> L.Builder
adj_left_text n c t = mconcat (replicate (n - T.length t) (L.singleton c)) <> L.fromText t

main :: IO ()
main = do
    (opts, files, errs) <- getOpt Permute options <$> getArgs
    unless (null errs) $ mapM_ (hPutStrLn stderr) errs >> exitFailure
    Conf{..} <- foldl (>>=) defaultConf opts
    when (null files) $ hPutStrLn stderr "no input files." >> exitFailure
    add_pg <- addPG $ Just version

    let notice  = case cf_loudness of Quiet -> \_ -> return () ; _ -> hPutStr stderr
        info    = case cf_loudness of Loud  -> hPutStr stderr ;  _ -> \_ -> return ()

    Both{..} <- B.readFile cf_index_list >>= \raw -> case decodeStrict' raw of
                    Nothing -> hPutStrLn stderr "Couldn't parse index database." >> exitFailure
                    Just  x | cf_single -> return $ x { p5is = single_placeholder }
                            | otherwise -> return   x

    rgdefs <- concatMap (readRGdefns (alias_names p7is) (alias_names p5is)) . (:) default_rgs <$> mapM T.readFile cf_readgroups
    notice $ "Got " ++ showNum (U.length (unique_indices p7is)) ++ " unique P7 indices and "
                    ++ showNum (U.length (unique_indices p5is)) ++ " unique P5 indices.\n"
    notice $ "Declared " ++ showNum (length rgdefs) ++ " read groups.\n"

    let n7     = U.length $ unique_indices p7is
        n5     = U.length $ unique_indices p5is
        stride = stride' n5
        vsize  = n7 * stride

    !rgs <- do let dup_error x y = error $ "Read groups " ++ show (fst x) ++ " and "
                                        ++ show (fst y) ++ " have the same indices."
               HM.fromListWith dup_error <$> sequence
                    [ VSM.replicate vsize (0::Double) >>= \dirt -> return ((i7,i5),(rg,dirt))
                    | RG !rg !i7 !i5 _ <- rgdefs ]

    let inspect = inspect' rgs (canonical_names p7is) (canonical_names p5is)

    ixvec <- concatInputs files >=> run $ gather cf_samplesize notice info
    notice $ "Got " ++ showNum (U.length ixvec) ++ " index pairs.\n"

    notice "decomposing mix "
    let loop !n v = do v' <- iterEM ixvec (unique_indices p7is) (unique_indices p5is) v
                       case cf_loudness of Loud   -> hPutStrLn stderr [] >> inspect stderr 20 v'
                                           Normal -> hPutStr stderr "."
                                           Quiet  -> return ()
                       let d = VS.foldl' (\a -> max a . abs) 0 $ VS.zipWith (-) v v'
                       if n > 0 && d > cf_threshold * fromIntegral (U.length ixvec)
                            then loop (n-1) v'
                            else do notice (if n == 0 then "\nmaximum number of iterations reached.\n"
                                                      else "\nmixture ratios converged.\n")
                                    return v'

    mix <- loop (50::Int) $ naiveMix (U.length $ unique_indices p7is, U.length $ unique_indices p5is) (U.length ixvec)

    unlessQuiet cf_loudness $ do
            T.hPutStrLn cf_stats_hdl "\nfinal mixture estimate:"
            inspect cf_stats_hdl (cf_num_stats $ HM.size rgs) mix

    let maxlen = maximum $ map (B.length . rgid) rgdefs
        ns7 = canonical_names p7is
        ns5 = canonical_names p5is
        num = 7
        sortOn f = sortBy (\a b -> compare (f a) (f b))

    case cf_output of
        Nothing  -> do  unlessQuiet cf_loudness $ do
                            T.hPutStrLn cf_stats_hdl "\nmaximum achievable quality, top pollutants:"
                            forM_ (sortOn (fst.snd) $ HM.toList rgs) $ \((i7,i5), (rgid,_)) -> do
                                (p,_,_) <- class1 HM.empty (unique_indices p7is) (unique_indices p5is) mix
                                                  (unique_indices p7is U.! i7, unique_indices p5is U.! i5)

                                let qmax = negate . round $ 10 / log 10 * log p :: Int
                                L.hPutStrLn cf_stats_hdl . L.toLazyText $
                                        adj_left_text maxlen ' ' (T.decodeUtf8 rgid) <>
                                        L.fromText ": " <>
                                        adj_left 4 ' ' (L.singleton 'Q' <> L.decimal (max 0 qmax))

        Just out -> do  concatInputs files >=> run $ \hdr ->
                            let hdr' = hdr { meta_other_shit =
                                              [ os | os@(x,y,_) <- meta_other_shit hdr, x /= 'R' || y /= 'G' ] ++
                                              HM.elems (HM.fromList [ (rgid, ('R','G', ('I','D',rgid):tags)) | RG{..} <- rgdefs ] ) }

                                clean_flags (Text t) = Text $ BS.filter (\c -> c /= 'C' && c /= 'I' && c /= 'W') t
                                clean_flags        x = x

                            in mapStreamM (\br -> do
                                    let x = fromTags "XI" "YI" br
                                        y = fromTags "XJ" "YJ" br
                                    (p,i7,i5) <- class1 rgs (unique_indices p7is) (unique_indices p5is) mix (x,y)
                                    let q = negate . round $ 10 / log 10 * log p
                                        b = unpackBam br
                                        rg = T.encodeUtf8 $ T.concat [ ns7 V.! i7, ",", ns5 V.! i5 ]
                                        b' = b { b_exts = deleteE "ZR" . deleteE "Z0" . deleteE "Z2"
                                                        . updateE "Z1" (Int q) . adjustE clean_flags "ZQ"
                                                        $ case HM.lookup (i7,i5) rgs of
<<<<<<< HEAD
                                                            Nothing | cf_pedantic -> filter ((/=) "RG" . fst) $ b_exts b
                                                                    | otherwise   -> (:) ( "RG",Text rg) $ b_exts b
                                                            Just (rgn,_)          -> (:) ( "RG",Text rgn) $ b_exts b }
=======
                                                            Nothing | cf_pedantic -> deleteE "RG" $ b_exts b
                                                                    | otherwise   -> updateE "RG" (Text rg) $ b_exts b
                                                            Just (rgn,_)          -> updateE "RG" (Text rgn) $ b_exts b }
>>>>>>> 650b44be
                                    return $ encodeBamEntry b') =$
                               progressNum "writing " info =$
                               out (add_pg hdr')

                        unlessQuiet cf_loudness $ do
                            T.hPutStrLn cf_stats_hdl "\nmaximum achievable and average quality, top pollutants:"
                            forM_ (sortOn (fst.snd) $ HM.toList rgs) $ \((i7,i5), (rgid,dirt_)) -> do
                                dirt <- VS.freeze dirt_
                                (p,_,_) <- class1 HM.empty (unique_indices p7is) (unique_indices p5is) mix
                                                  (unique_indices p7is U.! i7, unique_indices p5is U.! i5)

                                let total  = VS.sum dirt
                                    others = VS.sum $ VS.ifilter (\i _ -> i /= i7 * stride + i5) dirt
                                    qmax = negate . round $ 10 / log 10 * log p :: Int
                                    qavg = negate . round $ 10 / log 10 * log (others/total) :: Int

                                v <- U.unsafeThaw . U.fromListN (VS.length dirt) . zip [0..] . VS.toList $ dirt
                                V.sortBy (\(_,a) (_,b) -> compare b a) v -- meh.
                                v' <- U.unsafeFreeze v

                                let fmt_one (i,n) =
                                        let (i7', i5') = i `quotRem` stride
                                            chunk = L.formatRealFloat L.Fixed (Just 2) (100*n/total) <> L.singleton '%' <>
                                                    L.singleton ' ' <> L.fromText (ns7 V.! i7') <>
                                                    L.singleton '/' <> L.fromText (ns5 V.! i5') <>
                                                    case HM.lookup (i7',i5') rgs of
                                                        Nothing     -> mempty
                                                        Just (rg,_) -> L.singleton ' ' <> L.singleton '(' <>
                                                                       L.fromText (T.decodeUtf8 rg) <> L.singleton ')'
                                        in if (i7 == i7' && i5 == i5') || i5' >= n5 then id else (:) chunk

                                when (total >= 1) . L.hPutStrLn cf_stats_hdl . L.toLazyText $
                                        adj_left_text maxlen ' ' (T.decodeUtf8 rgid) <>
                                        L.singleton ':' <> L.singleton ' ' <>
                                        adj_left 4 ' ' (L.singleton 'Q' <> L.decimal (max 0 qmax)) <> L.fromText ", " <>
                                        adj_left 4 ' ' (L.singleton 'Q' <> L.decimal (max 0 qavg)) <> L.fromText ", " <>
                                        L.fromString (showNum (round total :: Int)) <> L.fromText "; " <>
                                        foldr1 (\a b -> a <> L.fromText ", " <> b)
                                            (take num $ U.foldr fmt_one [] v')

inspect' :: HM.HashMap (Int,Int) (B.ByteString, t) -> V.Vector T.Text -> V.Vector T.Text -> Handle -> Int -> Mix -> IO ()
inspect' rgs n7 n5 hdl num mix = do
    v <- U.unsafeThaw $ U.fromListN (VS.length mix) $ zip [0..] $ VS.toList mix
    V.partialSortBy (\(_,a) (_,b) -> compare b a) v num         -- meh.
    v' <- U.unsafeFreeze v

    let total  = U.sum . U.map snd $ v'
        others = U.sum . U.map snd . U.drop num $ v'

    U.forM_ (U.take num v') $ \(i,n) -> do
       let (i7, i5) = i `quotRem` stride' (V.length n5)
       L.hPutStrLn hdl . L.toLazyText $
            adj_left_text 7 ' ' (n7 V.! i7) <> L.singleton ',' <> L.singleton ' ' <>
            adj_left_text 7 ' ' (n5 V.! i5) <> L.singleton ':' <> L.singleton ' ' <>
            adj_left 8 ' ' (L.formatRealFloat L.Fixed (Just 3) (100 * n / total)) <> L.singleton '%' <> L.singleton ' ' <>
            case HM.lookup (i7,i5) rgs of
                Nothing     -> mempty
                Just (rg,_) -> L.singleton '(' <> L.fromText (T.decodeUtf8 rg) <> L.singleton ')'

    L.hPutStrLn hdl . L.toLazyText $
        L.fromLazyText "      all others: " <>
        adj_left 8 ' ' (L.formatRealFloat L.Fixed (Just 3) (100 * others / total)) <>
        L.singleton '%'
<|MERGE_RESOLUTION|>--- conflicted
+++ resolved
@@ -457,15 +457,9 @@
                                         b' = b { b_exts = deleteE "ZR" . deleteE "Z0" . deleteE "Z2"
                                                         . updateE "Z1" (Int q) . adjustE clean_flags "ZQ"
                                                         $ case HM.lookup (i7,i5) rgs of
-<<<<<<< HEAD
-                                                            Nothing | cf_pedantic -> filter ((/=) "RG" . fst) $ b_exts b
-                                                                    | otherwise   -> (:) ( "RG",Text rg) $ b_exts b
-                                                            Just (rgn,_)          -> (:) ( "RG",Text rgn) $ b_exts b }
-=======
                                                             Nothing | cf_pedantic -> deleteE "RG" $ b_exts b
                                                                     | otherwise   -> updateE "RG" (Text rg) $ b_exts b
                                                             Just (rgn,_)          -> updateE "RG" (Text rgn) $ b_exts b }
->>>>>>> 650b44be
                                     return $ encodeBamEntry b') =$
                                progressNum "writing " info =$
                                out (add_pg hdr')
