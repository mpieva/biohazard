{-# LANGUAGE OverloadedStrings, BangPatterns, ForeignFunctionInterface #-}
{-# LANGUAGE RecordWildCards, MultiParamTypeClasses, TypeFamilies #-}

-- Two-stage demultiplexing.
--
-- We assume we know the list of i7 and i5 index oligos.  We seek to
-- decompose a set of reads into a mix of pairs of these by the Maximum
-- Likelihood method.  Once that's done, an empirical Bayesian Maximum
-- Posterior call is done.  All kinds of errors can be rolled into one
-- quality score.
--
--  - Input layer to gather index sequences.  (Done.)
--  - Input layer to gather read group defs.  (Done.)
--  - First pass to gather data.  Any index read shall be represented
--    in a single Word64.  (Done.  Reading BAM is slow.  BCL would be
--    much more suitable here.)
--  - Multiple passes of the EM algorithm.  (Done.)
--  - Start with a naive mix, to avoid arguments.  (Done.)
--  - Final calling pass from BAM to BAM.  (Done.  BCL to BAM would be
--    even nicer.)
--  - Auxillary statistics:  composition of the mix (Done.), false
--    assignment rates per read group (Done.), maximum achievable false
--    assignment rates (Done.)

import Bio.Bam
import Bio.Util ( showNum )
import Control.Applicative
import Control.Arrow ( (&&&) )
import Control.Monad ( when, unless, forM_ )
import Data.Aeson
import Data.Bits
import Data.List ( foldl', sortBy )
import Data.Monoid
import Data.Version ( showVersion )
import Data.Word ( Word64 )
import Foreign.C.Types
import Foreign.Marshal.Alloc
import Foreign.Ptr
import Foreign.Storable
import Paths_biohazard ( version, getDataFileName )
import System.Console.GetOpt
import System.Environment ( getProgName, getArgs )
import System.Exit
import System.IO
import System.Random ( randomRIO )

import qualified Data.ByteString as B
import qualified Data.ByteString.Char8 as BS
import qualified Data.HashMap.Strict as HM
import qualified Data.Text as T
import qualified Data.Text.Encoding as T
import qualified Data.Text.IO as T
import qualified Data.Text.Lazy as L hiding ( singleton )
import qualified Data.Text.Lazy.IO as L
import qualified Data.Text.Lazy.Builder as L
import qualified Data.Text.Lazy.Builder.Int as L
import qualified Data.Text.Lazy.Builder.RealFloat as L
import qualified Data.Vector as V
import qualified Data.Vector.Algorithms.Intro as V
import qualified Data.Vector.Unboxed as U
import qualified Data.Vector.Storable as VS
import qualified Data.Vector.Storable.Mutable as VSM
import qualified Data.Vector.Generic            as VG
import qualified Data.Vector.Generic.Mutable    as VGM

import Index

fromS :: B.ByteString -> Index
fromS sq = fromSQ sq (B.replicate (B.length sq) 64)

fromSQ :: B.ByteString -> B.ByteString -> Index
fromSQ sq qs = Index . foldl' (\a b -> a `shiftL` 8 .|. fromIntegral b) 0 $
               take 8 $ (++ repeat 0) $
               B.zipWith (\b q -> shiftL (b .&. 0xE) 4 .|. (min 31 $ max 33 q - 33)) sq qs

fromTags :: String -> String -> BamRaw -> Index
fromTags itag qtag br = fromSQ sq  (if B.null qs then "@@@@@@@@" else qs)
  where
    sq = br_extAsString itag br
    qs = br_extAsString qtag br

gather :: MonadIO m => Int -> (String -> IO ()) -> (String -> IO ()) -> BamMeta -> Iteratee [BamRaw] m (U.Vector (Index, Index))
gather num say mumble hdr = case hdr_sorting $ meta_hdr hdr of
    Unsorted    -> greedy
    Grouped     -> greedy
    Queryname   -> greedy
    Unknown     -> safe
    Coordinate  -> fair
    GroupSorted -> fair
  where
    greedy = do liftIO . say $ "File is unsorted, sampling up to "
                            ++ showNum num ++ " records from the beginning.\n"
                go stream2vectorN

    fair   = do liftIO . say $ "File is sorted, need to sample up to "
                            ++ showNum num ++ " from whole file.\n"
                go subsam2vector

    safe   = do liftIO . say $ "File might be sorted, need to sample up to "
                            ++ showNum num ++ " from whole file.\n"
                go subsam2vector

    go k = filterStream (\b -> not (br_isPaired b) || br_isFirstMate b) =$
           progressNum "reading " mumble =$
           mapStream (fromTags "XI" "YI" &&& fromTags "XJ" "YJ") =$ k num


subsam2vector :: (MonadIO m, ListLike s a, Nullable s, VG.Vector v a) => Int -> Iteratee s m (v a)
subsam2vector sz = liftIO (VGM.new sz) >>= go 0
  where
    go !i !mv = tryHead >>= \x -> case x of
                  Nothing -> liftIO $ if i < sz then VG.unsafeFreeze $ VGM.take i mv
                                                else VG.unsafeFreeze mv
                  Just  a -> do liftIO $ if i < sz
                                    then VGM.write mv i a
                                    else do p <- randomRIO (0,i)
                                            when (p < sz) $ VGM.write mv p a
                                go (i+1) mv

data IndexTab = IndexTab { unique_indices :: U.Vector Index
                         , canonical_names :: V.Vector T.Text
                         , alias_names :: HM.HashMap T.Text Int }

single_placeholder :: IndexTab
single_placeholder = IndexTab (U.singleton (fromS "")) (V.singleton "is4") $
                        HM.fromList [ (k,0) | [_,_,k] <- map T.words $ T.lines default_rgs ]

data Both = Both { p7is :: IndexTab, p5is :: IndexTab }

instance FromJSON Both where
    parseJSON = withObject "toplevel object expected" $ \v ->
                          both <$>  ((v .: "p7index") >>= parse_assocs)
                               <*> (((v .: "p5index") >>= parse_assocs) <|> pure [])
      where
        parse_assocs = withObject "association list expected" $ \o ->
                            sequence [ (,) k <$> withText "sequence expected" (return . T.encodeUtf8) v | (k,v) <- HM.toList o ]

        both as7 as5 = Both (canonical as7) (canonical as5)
          where
            canonical pairs =
                let hm = HM.toList $ HM.fromListWith (++) [ (fromS v,[k]) | (k,v) <- pairs ]
                in IndexTab (U.fromList $ map fst hm)
                            (V.fromList $ map (head . snd) hm)
                            (HM.fromList $ [ (k,i) | (i, ks) <- zip [0..] (map snd hm), k <- ks ])

data RG = RG { rgid :: B.ByteString
             , rgi7 :: Int
             , rgi5 :: Int
             , tags :: BamOtherShit }

-- | Parses read group defintions from a file.  The file can have
-- optional header lines, the remainder must be a tab-separated table,
-- first column is the read group name, second is the P7 index name,
-- third is the P5 index name (*must* be present), all others are tagged
-- fields just like BAM expects them in the header.
--
-- For integration with a LIMS, something structured like JSON would
-- probably work better, however, absent such a LIMS, tables are easier
-- to come by.

readRGdefns :: HM.HashMap T.Text Int -> HM.HashMap T.Text Int -> T.Text -> [ RG ]
readRGdefns p7is p5is = map repack . filter (not . null) . map (T.split (=='\t'))
                      . dropWhile ("#" `T.isPrefixOf`) . T.lines
  where
    repack (rg:_) | T.any (\c -> c == '/' || c == ',') rg = error $ "RG name must not contain ',' or '/': " ++ show rg
    repack (rg:p7:p5:tags) = case HM.lookup p7 p7is of
        Nothing -> error $ "unknown P7 index " ++ show p7
        Just i7 -> case HM.lookup p5 p5is of
            Nothing -> error $ "unknown P5 index " ++ show p5
            Just i5 -> RG (T.encodeUtf8 rg) i7 i5 (map repack1 tags)
    repack ws = error $ "short RG line " ++ show (T.intercalate "\t" ws)
    repack1 w | T.length w > 3 && T.index w 2 == ':' = (T.index w 0, T.index w 1, T.encodeUtf8 $ T.drop 3 w)
              | otherwise = error $ "illegal tag " ++ show w

default_rgs :: T.Text
default_rgs = "PhiXA\tPhiA\tPhiA\nPhiXC\tPhiC\tPhiC\nPhiXG\tPhiG\tPhiG\nPhiXT\tPhiT\tPhiT\nPhiX\tPhiX\tis4\n"

-- | Compute mismatch score: sum of the qualities in 'a' at positions
-- where the bases don't match.  Works by comparing through an xor,
-- building a mask from it, then adding quality scores sideways.
--
-- Since we keep quality scores in the lower 5 bits of each byte, adding
-- all eight is guaranteed to fit into the highest 8 bits.
match :: Index -> Index -> Word64
match (Index a) (Index b) = score
  where x = a `xor` b
        y = (shiftR x 5 .|. shiftR x 6 .|. shiftR x 7) .&. 0x0101010101010101
        mask = (0x2020202020202020 - y) .&. 0x1F1F1F1F1F1F1F1F
        score = shiftR ((a .&. mask) * 0x0101010101010101) 56

-- | A mixture description is one probability for each combination of p7
-- and p5 index.  They should sum to one.
type Mix = VS.Vector Double
type MMix = VSM.IOVector Double

padding :: Int
padding = 31

stride' :: Int -> Int
stride' n5 = (n5 + padding) .&. complement padding

-- | Computing the naively assumed mix when nothing is known:  uniform
-- distribution.
naiveMix :: (Int,Int) -> Int -> Mix
naiveMix (n7,n5) total = VS.replicate vecsize (fromIntegral total / fromIntegral bins)
  where
    !vecsize = n7 * stride' n5
    !bins    = n7 * n5

-- | Matches an index against both p7 and p5 lists, computes posterior
-- likelihoods from the provided prior and accumulates them onto the
-- posterior.
unmix1 :: U.Vector Index -> U.Vector Index -> Mix -> MMix -> (Index, Index) -> IO ()
unmix1 p7 p5 prior acc (x,y) =
    let !m7 = VS.fromListN (U.length p7) . map (phredPow . match x) $ U.toList p7
        !l5 = stride' (U.length p5)
        !m5 = VS.fromListN l5 $ map (phredPow . match y) (U.toList p5) ++ repeat 0

    -- *sigh*, Vector doesn't fuse well.  Gotta hand it over to gcc.  :-(
    in VSM.unsafeWith acc                                           $ \pw ->
       VS.unsafeWith prior                                          $ \pv ->
       VS.unsafeWith m7                                             $ \q7 ->
       VS.unsafeWith m5                                             $ \q5 ->
       c_unmix_total pv q7 (fromIntegral $ VS.length m7)
                        q5 (fromIntegral $ l5 `div` succ padding)
                        nullPtr nullPtr                           >>= \total ->
       c_unmix_qual pw pv q7 (fromIntegral $ VS.length m7)
                          q5 (fromIntegral $ l5 `div` succ padding)
                          total 0 0                               >>= \_qual ->
       return ()    -- the quality is meaningless here

foreign import ccall unsafe "c_unmix_total"
    c_unmix_total :: Ptr Double                     -- prior mix
                  -> Ptr Double -> CUInt            -- P7 scores, length
                  -> Ptr Double -> CUInt            -- P5 scores, length/32
                  -> Ptr CUInt -> Ptr CUInt         -- out: ML P7 index, P5 index
                  -> IO Double                      -- total likelihood

foreign import ccall unsafe "c_unmix_qual"
    c_unmix_qual :: Ptr Double                      -- posterior mix, mutable accumulator
                 -> Ptr Double                      -- prior mix
                 -> Ptr Double -> CUInt             -- P7 scores, length
                 -> Ptr Double -> CUInt             -- P5 scores, length/32
                 -> Double                          -- total likelihood
                 -> CUInt -> CUInt                  -- maximizing P7 index, P5 index
                 -> IO Double                       -- posterior probability for any other assignment

-- | Matches an index against both p7 and p5 lists, computes MAP
-- assignment and quality score.
class1 :: HM.HashMap (Int,Int) (B.ByteString, VSM.IOVector Double)
       -> U.Vector Index -> U.Vector Index
       -> Mix -> (Index, Index) -> IO (Double, Int, Int)
class1 rgs p7 p5 prior (x,y) =
    let !m7 = VS.fromListN (U.length p7) . map (phredPow . match x) $ U.toList p7
        !l5 = stride' (U.length p5)
        !m5 = VS.fromListN l5 $ map (phredPow . match y) (U.toList p5) ++ repeat 0

    -- *sigh*, Vector doesn't fuse well.  Gotta hand it over to gcc.  :-(
    in alloca                                                       $ \pi7 ->
       alloca                                                       $ \pi5 ->
       VS.unsafeWith prior                                          $ \pv ->
       VS.unsafeWith m7                                             $ \q7 ->
       VS.unsafeWith m5                                             $ \q5 ->
       c_unmix_total pv q7 (fromIntegral $ VS.length m7)
                        q5 (fromIntegral $ l5 `div` succ padding)
                        pi7 pi5                                   >>= \total ->
       peek pi7                                                   >>= \i7 ->
       peek pi5                                                   >>= \i5 ->
       withDirt (fromIntegral i7, fromIntegral i5)                  $ \pw ->
       c_unmix_qual pw pv q7 (fromIntegral $ VS.length m7)
                          q5 (fromIntegral $ l5 `div` succ padding)
                          total i7 i5                             >>= \qual ->
       return ( qual, fromIntegral i7, fromIntegral i5 )
  where
    withDirt ix k = case HM.lookup ix rgs of
            Just (_,dirt) -> VSM.unsafeWith dirt k
            Nothing       -> k nullPtr


phredPow :: Word64 -> Double
phredPow x = exp $ -0.1 * log 10 * fromIntegral x

-- | One iteration of the EM algorithm.  Input is a vector of pairs of
-- indices, the p7 and p5 index collections, and a prior mixture; output
-- is the posterior mixture.
iterEM :: U.Vector (Index, Index) -> U.Vector Index -> U.Vector Index -> Mix -> IO Mix
iterEM pairs p7 p5 prior = do
    acc <- VSM.replicate (VS.length prior) 0
    U.mapM_ (unmix1 p7 p5 prior acc) pairs
    VS.unsafeFreeze acc

data Loudness = Quiet | Normal | Loud

unlessQuiet :: Monad m => Loudness -> m () -> m ()
unlessQuiet Quiet _ = return ()
unlessQuiet     _ k = k

data Conf = Conf {
        cf_index_list :: FilePath,
        cf_output     :: Maybe (BamMeta -> Iteratee [BamRaw] IO ()),
        cf_stats_hdl  :: Handle,
        cf_num_stats  :: Int -> Int,
        cf_threshold  :: Double,
        cf_loudness   :: Loudness,
        cf_single     :: Bool,
        cf_pedantic   :: Bool,
        cf_samplesize :: Int,
        cf_readgroups :: [FilePath] }

defaultConf :: IO Conf
defaultConf = do ixdb <- getDataFileName "index_db.json"
                 return $ Conf {
                        cf_index_list = ixdb,
                        cf_output     = Nothing,
                        cf_stats_hdl  = stdout,
                        cf_num_stats  = \l -> max 20 $ l * 5 `div` 4,
                        cf_threshold  = 0.000005,
                        cf_loudness   = Normal,
                        cf_single     = False,
                        cf_pedantic   = False,
                        cf_samplesize = 50000,
                        cf_readgroups = [] }

options :: [OptDescr (Conf -> IO Conf)]
options = [
    Option "o" ["output"]         (ReqArg set_output   "FILE") "Send output to FILE",
    Option "I" ["index-database"] (ReqArg set_index_db "FILE") "Read index database from FILE",
    Option "r" ["read-groups"]    (ReqArg set_rgs      "FILE") "Read read group definitions from FILE",
    Option "s" ["single-index"]   (NoArg           set_single) "Only consider first index",
    Option [ ] ["threshold"]      (ReqArg set_thresh   "FRAC") "Iterate till uncertainty is below FRAC",
    Option [ ] ["sample"]         (ReqArg set_sample    "NUM") "Sample NUM reads for mixture estimation",
    Option [ ] ["components"]     (ReqArg set_compo     "NUM") "Print NUM components of the mixture",
    Option [ ] ["pedantic"]       (NoArg         set_pedantic) "Be pedantic about read groups",
    Option "v" ["verbose"]        (NoArg             set_loud) "Print more diagnostic messages",
    Option "q" ["quiet"]          (NoArg            set_quiet) "Print fewer diagnostic messages",
    Option "h?" ["help", "usage"] (NoArg        (const usage)) "Print this message and exit",
    Option "V"  ["version"]       (NoArg         (const vrsn)) "Display version number and exit" ]
  where
    set_output  "-" c = return $ c { cf_output = Just $ pipeRawBamOutput, cf_stats_hdl = stderr }
    set_output   fp c = return $ c { cf_output = Just $ writeRawBamFile fp }
    set_index_db fp c = return $ c { cf_index_list = fp }
    set_rgs      fp c = return $ c { cf_readgroups = fp : cf_readgroups c }
    set_loud        c = return $ c { cf_loudness = Loud }
    set_quiet       c = return $ c { cf_loudness = Quiet }
    set_single      c = return $ c { cf_single = True }
    set_pedantic    c = return $ c { cf_pedantic = True }
    set_thresh    a c = readIO a >>= \x -> return $ c { cf_threshold = x }
    set_sample    a c = readIO a >>= \x -> return $ c { cf_samplesize = x }
    set_compo     a c = readIO a >>= \x -> return $ c { cf_num_stats = const x }

    usage = do pn <- getProgName
               putStrLn $ usageInfo ("Usage: " ++ pn ++ " [options] [bam-files]\n" ++
                                     "Decomposes a mix of libraries and assigns read groups.") options
               exitSuccess

    vrsn = do pn <- getProgName
              hPutStrLn stderr $ pn ++ ", version " ++ showVersion version
              exitSuccess


adj_left :: Int -> Char -> L.Builder -> L.Builder
adj_left n c b = mconcat (replicate (n - fromIntegral (L.length t)) (L.singleton c)) <> L.fromLazyText t
  where t = L.toLazyText b

adj_left_text :: Int -> Char -> T.Text -> L.Builder
adj_left_text n c t = mconcat (replicate (n - T.length t) (L.singleton c)) <> L.fromText t

main :: IO ()
main = do
    (opts, files, errs) <- getOpt Permute options <$> getArgs
    unless (null errs) $ mapM_ (hPutStrLn stderr) errs >> exitFailure
    Conf{..} <- foldl (>>=) defaultConf opts
    when (null files) $ hPutStrLn stderr "no input files." >> exitFailure
    add_pg <- addPG $ Just version

    let notice  = case cf_loudness of Quiet -> \_ -> return () ; _ -> hPutStr stderr
        info    = case cf_loudness of Loud  -> hPutStr stderr ;  _ -> \_ -> return ()

    Both{..} <- B.readFile cf_index_list >>= \raw -> case decodeStrict' raw of
                    Nothing -> hPutStrLn stderr "Couldn't parse index database." >> exitFailure
                    Just  x | cf_single -> return $ x { p5is = single_placeholder }
                            | otherwise -> return   x

    rgdefs <- concatMap (readRGdefns (alias_names p7is) (alias_names p5is)) . (:) default_rgs <$> mapM T.readFile cf_readgroups
    notice $ "Got " ++ showNum (U.length (unique_indices p7is)) ++ " unique P7 indices and "
                    ++ showNum (U.length (unique_indices p5is)) ++ " unique P5 indices.\n"
    notice $ "Declared " ++ showNum (length rgdefs) ++ " read groups.\n"

    let n7     = U.length $ unique_indices p7is
        n5     = U.length $ unique_indices p5is
        stride = stride' n5
        vsize  = n7 * stride

    !rgs <- do let dup_error x y = error $ "Read groups " ++ show (fst x) ++ " and "
                                        ++ show (fst y) ++ " have the same indices."
               HM.fromListWith dup_error <$> sequence
                    [ VSM.replicate vsize (0::Double) >>= \dirt -> return ((i7,i5),(rg,dirt))
                    | RG !rg !i7 !i5 _ <- rgdefs ]

    let inspect = inspect' rgs (canonical_names p7is) (canonical_names p5is)

    ixvec <- concatInputs files >=> run $ gather cf_samplesize notice info
    notice $ "Got " ++ showNum (U.length ixvec) ++ " index pairs.\n"

    notice "decomposing mix "
    let loop !n v = do v' <- iterEM ixvec (unique_indices p7is) (unique_indices p5is) v
                       case cf_loudness of Loud   -> hPutStrLn stderr [] >> inspect stderr 20 v'
                                           Normal -> hPutStr stderr "."
                                           Quiet  -> return ()
                       let d = VS.foldl' (\a -> max a . abs) 0 $ VS.zipWith (-) v v'
                       if n > 0 && d > cf_threshold * fromIntegral (U.length ixvec)
                            then loop (n-1) v'
                            else do notice (if n == 0 then "\nmaximum number of iterations reached.\n"
                                                      else "\nmixture ratios converged.\n")
                                    return v'

    mix <- loop (50::Int) $ naiveMix (U.length $ unique_indices p7is, U.length $ unique_indices p5is) (U.length ixvec)

    unlessQuiet cf_loudness $ do
            T.hPutStrLn cf_stats_hdl "\nfinal mixture estimate:"
            inspect cf_stats_hdl (cf_num_stats $ HM.size rgs) mix

    let maxlen = maximum $ map (B.length . rgid) rgdefs
        ns7 = canonical_names p7is
        ns5 = canonical_names p5is
        num = 7
        sortOn f = sortBy (\a b -> compare (f a) (f b))

    case cf_output of
        Nothing  -> do  unlessQuiet cf_loudness $ do
                            T.hPutStrLn cf_stats_hdl "\nmaximum achievable quality, top pollutants:"
                            forM_ (sortOn (fst.snd) $ HM.toList rgs) $ \((i7,i5), (rgid,_)) -> do
                                (p,_,_) <- class1 HM.empty (unique_indices p7is) (unique_indices p5is) mix
                                                  (unique_indices p7is U.! i7, unique_indices p5is U.! i5)

                                let qmax = negate . round $ 10 / log 10 * log p :: Int
                                L.hPutStrLn cf_stats_hdl . L.toLazyText $
                                        adj_left_text maxlen ' ' (T.decodeUtf8 rgid) <>
                                        L.fromText ": " <>
                                        adj_left 4 ' ' (L.singleton 'Q' <> L.decimal (max 0 qmax))

        Just out -> do  concatInputs files >=> run $ \hdr ->
                            let hdr' = hdr { meta_other_shit =
                                              [ os | os@(x,y,_) <- meta_other_shit hdr, x /= 'R' || y /= 'G' ] ++
                                              HM.elems (HM.fromList [ (rgid, ('R','G', ('I','D',rgid):tags)) | RG{..} <- rgdefs ] ) }
                            in mapStreamM (\br -> do
                                    (p,i7,i5) <- class1 rgs (unique_indices p7is) (unique_indices p5is) mix
                                                            (fromTags "XI" "YI" br, fromTags "XJ" "YJ" br)
                                    let q = negate . round $ 10 / log 10 * log p
                                        b = unpackBam br
                                        rg = T.encodeUtf8 $ T.concat [ ns7 V.! i7, ",", ns5 V.! i5 ]
<<<<<<< HEAD
                                        b' = b { b_exts = deleteE "ZR" . deleteE "Z0" . deleteE "Z2"
                                                        . updateE "Z1" (Int q) . adjustE clean_flags "ZQ"
                                                        $ case HM.lookup (i7,i5) rgs of
                                                            Nothing | cf_pedantic -> deleteE "RG" $ b_exts b
                                                                    | otherwise   -> updateE "RG" (Text rg) $ b_exts b
                                                            Just (rgn,_)          -> updateE "RG" (Text rgn) $ b_exts b }
=======
                                        ex = M.delete "ZR" . M.delete "Z0" . M.delete "Z2" . M.insert "Z1" (Int q) $
                                             case HM.lookup (i7,i5) rgs of
                                               Nothing | cf_pedantic -> M.delete "RG" $ b_exts b
                                                       | otherwise   -> M.insert "RG" (Text rg) $ b_exts b
                                               Just (rgn,_)          -> M.insert "RG" (Text rgn) $ b_exts b
                                        b' = case M.lookup "ZQ" ex of
                                                Just (Text t) | BS.null t' -> b { b_exts = M.delete "ZQ" ex
                                                                                , b_flag = b_flag b .&. complement flagFailsQC }
                                                              | otherwise  -> b { b_exts = M.insert "ZQ" (Text t') ex }
                                                  where
                                                    t' = BS.filter (\c -> c /= 'C' && c /= 'I' && c /= 'W') t
                                                _                          -> b { b_exts = ex
                                                                                , b_flag = b_flag b .&. complement flagFailsQC }
>>>>>>> b6ebeb2b
                                    return $ encodeBamEntry b') =$
                               progressNum "writing " info =$
                               out (add_pg hdr')

                        unlessQuiet cf_loudness $ do
                            T.hPutStrLn cf_stats_hdl "\nmaximum achievable and average quality, top pollutants:"
                            forM_ (sortOn (fst.snd) $ HM.toList rgs) $ \((i7,i5), (rgid,dirt_)) -> do
                                dirt <- VS.freeze dirt_
                                (p,_,_) <- class1 HM.empty (unique_indices p7is) (unique_indices p5is) mix
                                                  (unique_indices p7is U.! i7, unique_indices p5is U.! i5)

                                let total  = VS.sum dirt
                                    others = VS.sum $ VS.ifilter (\i _ -> i /= i7 * stride + i5) dirt
                                    qmax = negate . round $ 10 / log 10 * log p :: Int
                                    qavg = negate . round $ 10 / log 10 * log (others/total) :: Int

                                v <- U.unsafeThaw . U.fromListN (VS.length dirt) . zip [0..] . VS.toList $ dirt
                                V.sortBy (\(_,a) (_,b) -> compare b a) v -- meh.
                                v' <- U.unsafeFreeze v

                                let fmt_one (i,n) =
                                        let (i7', i5') = i `quotRem` stride
                                            chunk = L.formatRealFloat L.Fixed (Just 2) (100*n/total) <> L.singleton '%' <>
                                                    L.singleton ' ' <> L.fromText (ns7 V.! i7') <>
                                                    L.singleton '/' <> L.fromText (ns5 V.! i5') <>
                                                    case HM.lookup (i7',i5') rgs of
                                                        Nothing     -> mempty
                                                        Just (rg,_) -> L.singleton ' ' <> L.singleton '(' <>
                                                                       L.fromText (T.decodeUtf8 rg) <> L.singleton ')'
                                        in if (i7 == i7' && i5 == i5') || i5' >= n5 then id else (:) chunk

                                when (total >= 1) . L.hPutStrLn cf_stats_hdl . L.toLazyText $
                                        adj_left_text maxlen ' ' (T.decodeUtf8 rgid) <>
                                        L.singleton ':' <> L.singleton ' ' <>
                                        adj_left 4 ' ' (L.singleton 'Q' <> L.decimal (max 0 qmax)) <> L.fromText ", " <>
                                        adj_left 4 ' ' (L.singleton 'Q' <> L.decimal (max 0 qavg)) <> L.fromText ", " <>
                                        L.fromString (showNum (round total :: Int)) <> L.fromText "; " <>
                                        foldr1 (\a b -> a <> L.fromText ", " <> b)
                                            (take num $ U.foldr fmt_one [] v')

inspect' :: HM.HashMap (Int,Int) (B.ByteString, t) -> V.Vector T.Text -> V.Vector T.Text -> Handle -> Int -> Mix -> IO ()
inspect' rgs n7 n5 hdl num mix = do
    v <- U.unsafeThaw $ U.fromListN (VS.length mix) $ zip [0..] $ VS.toList mix
    V.partialSortBy (\(_,a) (_,b) -> compare b a) v num         -- meh.
    v' <- U.unsafeFreeze v

    let total  = U.sum . U.map snd $ v'
        others = U.sum . U.map snd . U.drop num $ v'

    U.forM_ (U.take num v') $ \(i,n) -> do
       let (i7, i5) = i `quotRem` stride' (V.length n5)
       L.hPutStrLn hdl . L.toLazyText $
            adj_left_text 7 ' ' (n7 V.! i7) <> L.singleton ',' <> L.singleton ' ' <>
            adj_left_text 7 ' ' (n5 V.! i5) <> L.singleton ':' <> L.singleton ' ' <>
            adj_left 8 ' ' (L.formatRealFloat L.Fixed (Just 3) (100 * n / total)) <> L.singleton '%' <> L.singleton ' ' <>
            case HM.lookup (i7,i5) rgs of
                Nothing     -> mempty
                Just (rg,_) -> L.singleton '(' <> L.fromText (T.decodeUtf8 rg) <> L.singleton ')'

    L.hPutStrLn hdl . L.toLazyText $
        L.fromLazyText "      all others: " <>
        adj_left 8 ' ' (L.formatRealFloat L.Fixed (Just 3) (100 * others / total)) <>
        L.singleton '%'
<|MERGE_RESOLUTION|>--- conflicted
+++ resolved
@@ -449,28 +449,19 @@
                                     let q = negate . round $ 10 / log 10 * log p
                                         b = unpackBam br
                                         rg = T.encodeUtf8 $ T.concat [ ns7 V.! i7, ",", ns5 V.! i5 ]
-<<<<<<< HEAD
-                                        b' = b { b_exts = deleteE "ZR" . deleteE "Z0" . deleteE "Z2"
-                                                        . updateE "Z1" (Int q) . adjustE clean_flags "ZQ"
-                                                        $ case HM.lookup (i7,i5) rgs of
-                                                            Nothing | cf_pedantic -> deleteE "RG" $ b_exts b
-                                                                    | otherwise   -> updateE "RG" (Text rg) $ b_exts b
-                                                            Just (rgn,_)          -> updateE "RG" (Text rgn) $ b_exts b }
-=======
-                                        ex = M.delete "ZR" . M.delete "Z0" . M.delete "Z2" . M.insert "Z1" (Int q) $
+                                        ex = deleteE "ZR" . deleteE "Z0" . deleteE "Z2" . updateE "Z1" (Int q) $
                                              case HM.lookup (i7,i5) rgs of
-                                               Nothing | cf_pedantic -> M.delete "RG" $ b_exts b
-                                                       | otherwise   -> M.insert "RG" (Text rg) $ b_exts b
-                                               Just (rgn,_)          -> M.insert "RG" (Text rgn) $ b_exts b
-                                        b' = case M.lookup "ZQ" ex of
-                                                Just (Text t) | BS.null t' -> b { b_exts = M.delete "ZQ" ex
+                                               Nothing | cf_pedantic -> deleteE "RG" $ b_exts b
+                                                       | otherwise   -> updateE "RG" (Text rg) $ b_exts b
+                                               Just (rgn,_)          -> updateE "RG" (Text rgn) $ b_exts b
+                                        b' = case lookup "ZQ" ex of
+                                                Just (Text t) | BS.null t' -> b { b_exts = deleteE "ZQ" ex
                                                                                 , b_flag = b_flag b .&. complement flagFailsQC }
-                                                              | otherwise  -> b { b_exts = M.insert "ZQ" (Text t') ex }
+                                                              | otherwise  -> b { b_exts = updateE "ZQ" (Text t') ex }
                                                   where
                                                     t' = BS.filter (\c -> c /= 'C' && c /= 'I' && c /= 'W') t
                                                 _                          -> b { b_exts = ex
                                                                                 , b_flag = b_flag b .&. complement flagFailsQC }
->>>>>>> b6ebeb2b
                                     return $ encodeBamEntry b') =$
                                progressNum "writing " info =$
                                out (add_pg hdr')
