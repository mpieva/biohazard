{-# LANGUAGE OverloadedStrings, BangPatterns, ForeignFunctionInterface #-}
{-# LANGUAGE RecordWildCards, MultiParamTypeClasses, TypeFamilies #-}

-- Two-stage demultiplexing.
--
-- We assume we know the list of i7 and i5 index oligos.  We seek to
-- decompose a set of reads into a mix of pairs of these by the Maximum
-- Likelihood method.  Once that's done, an empirical Bayesian Maximum
-- Posterior call is done.  All kinds of errors can be rolled into one
-- quality score.
--
--  - Input layer to gather index sequences.  (Done.)
--  - Input layer to gather read group defs.  (Done.)
--  - First pass to gather data.  Any index read shall be represented
--    in a single Word64.  (Done.  Reading BAM is slow.  BCL would be
--    much more suitable here.)
--  - Multiple passes of the EM algorithm.  (Done.)
--  - Start with a naive mix, to avoid arguments.  (Done.)
--  - Final calling pass from BAM to BAM.  (Done.  BCL to BAM would be
--    even nicer.)
--  - Auxillary statistics:  composition of the mix (Done.), false
--    assignment rates per read group (Done.), maximum achievable false
--    assignment rates (Done.)

import Bio.Bam
import Bio.Util ( showNum )
import Control.Applicative
import Control.Arrow ( (&&&) )
import Control.Monad ( when, unless, forM_, foldM )
import Data.Aeson
import Data.Bits
import Data.List ( foldl', sortBy )
import Data.Monoid
import Data.String ( fromString )
import Data.Version ( showVersion )
import Data.Word ( Word64 )
import Foreign.C.Types
import Foreign.Marshal.Alloc
import Foreign.Ptr
import Foreign.Storable
import Paths_biohazard ( version, getDataFileName )
import System.Console.GetOpt
import System.Environment ( getProgName, getArgs )
import System.Exit
import System.IO
import System.Random ( randomRIO )

import qualified Data.ByteString as B
import qualified Data.ByteString.Char8 as BS
import qualified Data.HashMap.Strict as HM
import qualified Data.Text as T
import qualified Data.Text.Encoding as T
import qualified Data.Text.IO as T
import qualified Data.Text.Lazy as L hiding ( singleton )
import qualified Data.Text.Lazy.IO as L
import qualified Data.Text.Lazy.Builder as L
import qualified Data.Text.Lazy.Builder.Int as L
import qualified Data.Text.Lazy.Builder.RealFloat as L
import qualified Data.Vector as V
import qualified Data.Vector.Algorithms.Intro as V
import qualified Data.Vector.Unboxed as U
import qualified Data.Vector.Storable as VS
import qualified Data.Vector.Storable.Mutable as VSM
import qualified Data.Vector.Generic            as VG
import qualified Data.Vector.Generic.Mutable    as VGM

import Index

fromS :: B.ByteString -> Index
fromS sq = fromSQ sq (B.replicate (B.length sq) 64)

fromSQ :: B.ByteString -> B.ByteString -> Index
fromSQ sq qs = Index . foldl' (\a b -> a `shiftL` 8 .|. fromIntegral b) 0 $
               take 8 $ (++ repeat 0) $
               B.zipWith (\b q -> shiftL (b .&. 0xE) 4 .|. (min 31 $ max 33 q - 33)) sq qs

fromTags :: BamKey -> BamKey -> BamRaw -> Index
fromTags itag qtag br = fromSQ sq  (if B.null qs then "@@@@@@@@" else qs)
  where
    sq = extAsString itag $ unpackBam br
    qs = extAsString qtag $ unpackBam br

gather :: MonadIO m => Int -> (String -> IO ()) -> (String -> IO ()) -> BamMeta -> Iteratee [BamRaw] m (U.Vector (Index, Index))
gather num say mumble hdr = case hdr_sorting $ meta_hdr hdr of
    Unsorted    -> greedy
    Grouped     -> greedy
    Queryname   -> greedy
    Unknown     -> safe
    Coordinate  -> fair
    GroupSorted -> fair
  where
    greedy = do liftIO . say $ "File is unsorted, sampling up to "
                            ++ showNum num ++ " records from the beginning.\n"
                go stream2vectorN

    fair   = do liftIO . say $ "File is sorted, need to sample up to "
                            ++ showNum num ++ " from whole file.\n"
                go subsam2vector

    safe   = do liftIO . say $ "File might be sorted, need to sample up to "
                            ++ showNum num ++ " from whole file.\n"
                go subsam2vector

    go k = filterStream ((\b -> not (isPaired b) || isFirstMate b) . unpackBam) =$
           progressNum "reading " mumble =$
           mapStream (fromTags "XI" "YI" &&& fromTags "XJ" "YJ") =$ k num


subsam2vector :: (MonadIO m, ListLike s a, Nullable s, VG.Vector v a) => Int -> Iteratee s m (v a)
subsam2vector sz = liftIO (VGM.new sz) >>= go 0
  where
    go !i !mv = tryHead >>= \x -> case x of
                  Nothing -> liftIO $ if i < sz then VG.unsafeFreeze $ VGM.take i mv
                                                else VG.unsafeFreeze mv
                  Just  a -> do liftIO $ if i < sz
                                    then VGM.write mv i a
                                    else do p <- randomRIO (0,i)
                                            when (p < sz) $ VGM.write mv p a
                                go (i+1) mv

data IndexTab = IndexTab { unique_indices :: U.Vector Index
                         , canonical_names :: V.Vector T.Text
                         , alias_names :: HM.HashMap T.Text Int }

single_placeholder :: IndexTab
single_placeholder = IndexTab (U.singleton (fromS "")) (V.singleton "is4") $
                        HM.fromList [ (k,0) | [_,_,k] <- map T.words $ T.lines default_rgs ]

data Both = Both { p7is :: IndexTab, p5is :: IndexTab }

instance FromJSON Both where
    parseJSON = withObject "toplevel object expected" $ \v ->
                          both <$>  ((v .: "p7index") >>= parse_assocs)
                               <*> (((v .: "p5index") >>= parse_assocs) <|> pure [])
      where
        parse_assocs = withObject "association list expected" $ \o ->
                            sequence [ (,) k <$> withText "sequence expected" (return . T.encodeUtf8) v | (k,v) <- HM.toList o ]

        both as7 as5 = Both (canonical as7) (canonical as5)
          where
            canonical pairs =
                let hm = HM.toList $ HM.fromListWith (++) [ (fromS v,[k]) | (k,v) <- pairs ]
                in IndexTab (U.fromList $ map fst hm)
                            (V.fromList $ map (head . snd) hm)
                            (HM.fromList $ [ (k,i) | (i, ks) <- zip [0..] (map snd hm), k <- ks ])

data RG = RG { rgid :: B.ByteString
             , rgi7 :: Int
             , rgi5 :: Int
             , tags :: BamOtherShit }

-- | Parses read group defintions from a file.  The file can have
-- optional header lines, the remainder must be a tab-separated table,
-- first column is the read group name, second is the P7 index name,
-- third is the P5 index name (*must* be present), all others are tagged
-- fields just like BAM expects them in the header.
--
-- For integration with a LIMS, something structured like JSON would
-- probably work better, however, absent such a LIMS, tables are easier
-- to come by.

readRGdefns :: HM.HashMap T.Text Int -> HM.HashMap T.Text Int -> T.Text -> [ RG ]
readRGdefns p7is p5is = map repack . filter (not . null) . map (T.split (=='\t'))
                      . dropWhile ("#" `T.isPrefixOf`) . T.lines
  where
    repack (rg:_) | T.any (\c -> c == '/' || c == ',') rg = error $ "RG name must not contain ',' or '/': " ++ show rg
    repack (rg:p7:p5:tags) = case HM.lookup p7 p7is of
        Nothing -> error $ "unknown P7 index " ++ show p7
        Just i7 -> case HM.lookup p5 p5is of
            Nothing -> error $ "unknown P5 index " ++ show p5
            Just i5 -> RG (T.encodeUtf8 rg) i7 i5 (map repack1 tags)
    repack ws = error $ "short RG line " ++ show (T.intercalate "\t" ws)
    repack1 w | T.length w > 3 && T.index w 2 == ':'
                    = (fromString [T.index w 0, T.index w 1], T.encodeUtf8 $ T.drop 3 w)
              | otherwise = error $ "illegal tag " ++ show w

default_rgs :: T.Text
default_rgs = "PhiXA\tPhiA\tPhiA\nPhiXC\tPhiC\tPhiC\nPhiXG\tPhiG\tPhiG\nPhiXT\tPhiT\tPhiT\nPhiX\tPhiX\tis4\n"

-- | Compute mismatch score: sum of the qualities in 'a' at positions
-- where the bases don't match.  Works by comparing through an xor,
-- building a mask from it, then adding quality scores sideways.
--
-- Since we keep quality scores in the lower 5 bits of each byte, adding
-- all eight is guaranteed to fit into the highest 8 bits.
match :: Index -> Index -> Word64
match (Index a) (Index b) = score
  where x = a `xor` b
        y = (shiftR x 5 .|. shiftR x 6 .|. shiftR x 7) .&. 0x0101010101010101
        mask = (0x2020202020202020 - y) .&. 0x1F1F1F1F1F1F1F1F
        score = shiftR ((a .&. mask) * 0x0101010101010101) 56

-- | A mixture description is one probability for each combination of p7
-- and p5 index.  They should sum to one.
type Mix = VS.Vector Double
type MMix = VSM.IOVector Double

padding :: Int
padding = 31

stride' :: Int -> Int
stride' n5 = (n5 + padding) .&. complement padding

-- | Computing the naively assumed mix when nothing is known:  uniform
-- distribution.
naiveMix :: (Int,Int) -> Int -> Mix
naiveMix (n7,n5) total = VS.replicate vecsize (fromIntegral total / fromIntegral bins)
  where
    !vecsize = n7 * stride' n5
    !bins    = n7 * n5

-- | Matches an index against both p7 and p5 lists, computes posterior
-- likelihoods from the provided prior and accumulates them onto the
-- posterior.
unmix1 :: U.Vector Index -> U.Vector Index -> Mix -> MMix -> (Index, Index) -> IO ()
unmix1 p7 p5 prior acc (x,y) =
    let !m7 = VS.fromListN (U.length p7) . map (phredPow . match x) $ U.toList p7
        !l5 = stride' (U.length p5)
        !m5 = VS.fromListN l5 $ map (phredPow . match y) (U.toList p5) ++ repeat 0

    -- *sigh*, Vector doesn't fuse well.  Gotta hand it over to gcc.  :-(
    in VSM.unsafeWith acc                                           $ \pw ->
       VS.unsafeWith prior                                          $ \pv ->
       VS.unsafeWith m7                                             $ \q7 ->
       VS.unsafeWith m5                                             $ \q5 ->
       c_unmix_total pv q7 (fromIntegral $ VS.length m7)
                        q5 (fromIntegral $ l5 `div` succ padding)
                        nullPtr nullPtr                           >>= \total ->
       c_unmix_qual pw pv q7 (fromIntegral $ VS.length m7)
                          q5 (fromIntegral $ l5 `div` succ padding)
                          total 0 0                               >>= \_qual ->
       return ()    -- the quality is meaningless here

foreign import ccall unsafe "c_unmix_total"
    c_unmix_total :: Ptr Double                     -- prior mix
                  -> Ptr Double -> CUInt            -- P7 scores, length
                  -> Ptr Double -> CUInt            -- P5 scores, length/32
                  -> Ptr CUInt -> Ptr CUInt         -- out: ML P7 index, P5 index
                  -> IO Double                      -- total likelihood

foreign import ccall unsafe "c_unmix_qual"
    c_unmix_qual :: Ptr Double                      -- posterior mix, mutable accumulator
                 -> Ptr Double                      -- prior mix
                 -> Ptr Double -> CUInt             -- P7 scores, length
                 -> Ptr Double -> CUInt             -- P5 scores, length/32
                 -> Double                          -- total likelihood
                 -> CUInt -> CUInt                  -- maximizing P7 index, P5 index
                 -> IO Double                       -- posterior probability for any other assignment

-- | Matches an index against both p7 and p5 lists, computes MAP
-- assignment and quality score.
class1 :: HM.HashMap (Int,Int) (B.ByteString, VSM.IOVector Double)
       -> U.Vector Index -> U.Vector Index
       -> Mix -> (Index, Index) -> IO (Double, Int, Int)
class1 rgs p7 p5 prior (x,y) =
    let !m7 = VS.fromListN (U.length p7) . map (phredPow . match x) $ U.toList p7
        !l5 = stride' (U.length p5)
        !m5 = VS.fromListN l5 $ map (phredPow . match y) (U.toList p5) ++ repeat 0

    -- *sigh*, Vector doesn't fuse well.  Gotta hand it over to gcc.  :-(
    in alloca                                                       $ \pi7 ->
       alloca                                                       $ \pi5 ->
       VS.unsafeWith prior                                          $ \pv ->
       VS.unsafeWith m7                                             $ \q7 ->
       VS.unsafeWith m5                                             $ \q5 ->
       ( {-# SCC "c_unmix_total" #-}
         c_unmix_total pv q7 (fromIntegral $ VS.length m7)
                          q5 (fromIntegral $ l5 `div` succ padding)
                          pi7 pi5 )                               >>= \total ->
       peek pi7                                                   >>= \i7 ->
       peek pi5                                                   >>= \i5 ->
       withDirt (fromIntegral i7, fromIntegral i5)                  $ \pw ->
       ( {-# SCC "c_unmix_qual" #-}
         c_unmix_qual pw pv q7 (fromIntegral $ VS.length m7)
                            q5 (fromIntegral $ l5 `div` succ padding)
                            total i7 i5 )                         >>= \qual ->
       return ( qual, fromIntegral i7, fromIntegral i5 )
  where
    withDirt ix k = case HM.lookup ix rgs of
            Just (_,dirt) -> VSM.unsafeWith dirt k
            Nothing       -> k nullPtr


phredPow :: Word64 -> Double
phredPow x = exp $ -0.1 * log 10 * fromIntegral x

-- | One iteration of the EM algorithm.  Input is a vector of pairs of
-- indices, the p7 and p5 index collections, and a prior mixture; output
-- is the posterior mixture.
iterEM :: U.Vector (Index, Index) -> U.Vector Index -> U.Vector Index -> Mix -> IO Mix
iterEM pairs p7 p5 prior = do
    acc <- VSM.replicate (VS.length prior) 0
    U.mapM_ (unmix1 p7 p5 prior acc) pairs
    VS.unsafeFreeze acc

data Loudness = Quiet | Normal | Loud

unlessQuiet :: Monad m => Loudness -> m () -> m ()
unlessQuiet Quiet _ = return ()
unlessQuiet     _ k = k

data Conf = Conf {
        cf_index_list :: FilePath,
        cf_output     :: Maybe (BamMeta -> Iteratee [BamRec] IO ()),
        cf_stats_hdl  :: Handle,
        cf_num_stats  :: Int -> Int,
        cf_threshold  :: Double,
        cf_loudness   :: Loudness,
        cf_single     :: Bool,
        cf_samplesize :: Int,
        cf_readgroups :: [FilePath] }

defaultConf :: IO Conf
defaultConf = do ixdb <- getDataFileName "index_db.json"
                 return $ Conf {
                        cf_index_list = ixdb,
                        cf_output     = Nothing,
                        cf_stats_hdl  = stdout,
                        cf_num_stats  = \l -> max 20 $ l * 5 `div` 4,
                        cf_threshold  = 0.000005,
                        cf_loudness   = Normal,
                        cf_single     = False,
                        cf_samplesize = 50000,
                        cf_readgroups = [] }

options :: [OptDescr (Conf -> IO Conf)]
options = [
    Option "o" ["output"]         (ReqArg set_output   "FILE") "Send output to FILE",
    Option "I" ["index-database"] (ReqArg set_index_db "FILE") "Read index database from FILE",
    Option "r" ["read-groups"]    (ReqArg set_rgs      "FILE") "Read read group definitions from FILE",
    Option "s" ["single-index"]   (NoArg           set_single) "Only consider first index",
    Option [ ] ["threshold"]      (ReqArg set_thresh   "FRAC") "Iterate till uncertainty is below FRAC",
    Option [ ] ["sample"]         (ReqArg set_sample    "NUM") "Sample NUM reads for mixture estimation",
    Option [ ] ["components"]     (ReqArg set_compo     "NUM") "Print NUM components of the mixture",
    Option "v" ["verbose"]        (NoArg             set_loud) "Print more diagnostic messages",
    Option "q" ["quiet"]          (NoArg            set_quiet) "Print fewer diagnostic messages",
    Option "h?" ["help", "usage"] (NoArg        (const usage)) "Print this message and exit",
    Option "V"  ["version"]       (NoArg         (const vrsn)) "Display version number and exit" ]
  where
    set_output  "-" c = return $ c { cf_output = Just $ pipeBamOutput, cf_stats_hdl = stderr }
    set_output   fp c = return $ c { cf_output = Just $ writeBamFile fp }
    set_index_db fp c = return $ c { cf_index_list = fp }
    set_rgs      fp c = return $ c { cf_readgroups = fp : cf_readgroups c }
    set_loud        c = return $ c { cf_loudness = Loud }
    set_quiet       c = return $ c { cf_loudness = Quiet }
    set_single      c = return $ c { cf_single = True }
    set_thresh    a c = readIO a >>= \x -> return $ c { cf_threshold = x }
    set_sample    a c = readIO a >>= \x -> return $ c { cf_samplesize = x }
    set_compo     a c = readIO a >>= \x -> return $ c { cf_num_stats = const x }

    usage = do pn <- getProgName
               putStrLn $ usageInfo ("Usage: " ++ pn ++ " [options] [bam-files]\n" ++
                                     "Decomposes a mix of libraries and assigns read groups.") options
               exitSuccess

    vrsn = do pn <- getProgName
              hPutStrLn stderr $ pn ++ ", version " ++ showVersion version
              exitSuccess


adj_left :: Int -> Char -> L.Builder -> L.Builder
adj_left n c b = mconcat (replicate (n - fromIntegral (L.length t)) (L.singleton c)) <> L.fromLazyText t
  where t = L.toLazyText b

adj_left_text :: Int -> Char -> T.Text -> L.Builder
adj_left_text n c t = mconcat (replicate (n - T.length t) (L.singleton c)) <> L.fromText t

main :: IO ()
main = do
    (opts, files, errs) <- getOpt Permute options <$> getArgs
    unless (null errs) $ mapM_ (hPutStrLn stderr) errs >> exitFailure
    Conf{..} <- foldl (>>=) defaultConf opts
    when (null files) $ hPutStrLn stderr "no input files." >> exitFailure
    add_pg <- addPG $ Just version

    let notice  = case cf_loudness of Quiet -> \_ -> return () ; _ -> hPutStr stderr
        info    = case cf_loudness of Loud  -> hPutStr stderr ;  _ -> \_ -> return ()

    Both{..} <- B.readFile cf_index_list >>= \raw -> case decodeStrict' raw of
                    Nothing -> hPutStrLn stderr "Couldn't parse index database." >> exitFailure
                    Just  x | cf_single -> return $ x { p5is = single_placeholder }
                            | otherwise -> return   x

    rgdefs <- concatMap (readRGdefns (alias_names p7is) (alias_names p5is)) . (:) default_rgs <$> mapM T.readFile cf_readgroups
    notice $ "Got " ++ showNum (U.length (unique_indices p7is)) ++ " unique P7 indices and "
                    ++ showNum (U.length (unique_indices p5is)) ++ " unique P5 indices.\n"
    notice $ "Declared " ++ showNum (length rgdefs) ++ " read groups.\n"

    let n7     = U.length $ unique_indices p7is
        n5     = U.length $ unique_indices p5is
        stride = stride' n5
        vsize  = n7 * stride

    !rgs <- do let dup_error x y = error $ "Read groups " ++ show (fst x) ++ " and "
                                        ++ show (fst y) ++ " have the same indices."
               HM.fromListWith dup_error <$> sequence
                    [ VSM.replicate vsize (0::Double) >>= \dirt -> return ((i7,i5),(rg,dirt))
                    | RG !rg !i7 !i5 _ <- rgdefs ]

    let inspect = inspect' rgs (canonical_names p7is) (canonical_names p5is)

    ixvec <- concatInputs files >=> run $ gather cf_samplesize notice info
    notice $ "Got " ++ showNum (U.length ixvec) ++ " index pairs.\n"

    notice "decomposing mix "
    let loop !n v = do v' <- iterEM ixvec (unique_indices p7is) (unique_indices p5is) v
                       case cf_loudness of Loud   -> hPutStrLn stderr [] >> inspect stderr 20 v'
                                           Normal -> hPutStr stderr "."
                                           Quiet  -> return ()
                       let d = VS.foldl' (\a -> max a . abs) 0 $ VS.zipWith (-) v v'
                       if n > 0 && d > cf_threshold * fromIntegral (U.length ixvec)
                            then loop (n-1) v'
                            else do notice (if n == 0 then "\nmaximum number of iterations reached.\n"
                                                      else "\nmixture ratios converged.\n")
                                    return v'

    mix <- loop (50::Int) $ naiveMix (U.length $ unique_indices p7is, U.length $ unique_indices p5is) (U.length ixvec)

    unlessQuiet cf_loudness $ do
            T.hPutStrLn cf_stats_hdl "\nfinal mixture estimate:"
            inspect cf_stats_hdl (cf_num_stats $ HM.size rgs) mix

    let maxlen = maximum $ map (B.length . rgid) rgdefs
        ns7 = canonical_names p7is
        ns5 = canonical_names p5is
        num = 7
        sortOn f = sortBy (\a b -> compare (f a) (f b))

    case cf_output of
        Nothing  -> do  unlessQuiet cf_loudness $ do
                            T.hPutStrLn cf_stats_hdl "\nmaximum achievable quality, top pollutants:"
                            forM_ (sortOn (fst.snd) $ HM.toList rgs) $ \((i7,i5), (rgid,_)) -> do
                                (p,_,_) <- class1 HM.empty (unique_indices p7is) (unique_indices p5is) mix
                                                  (unique_indices p7is U.! i7, unique_indices p5is U.! i5)

                                let qmax = negate . round $ 10 / log 10 * log p :: Int
                                L.hPutStrLn cf_stats_hdl . L.toLazyText $
                                        adj_left_text maxlen ' ' (T.decodeUtf8 rgid) <>
                                        L.fromText ": " <>
                                        adj_left 4 ' ' (L.singleton 'Q' <> L.decimal (max 0 qmax))

        Just out -> do  concatInputs files >=> run $ \hdr ->
                            let hdr' = hdr { meta_other_shit =
                                              [ os | os@(k,_) <- meta_other_shit hdr, k /= "RG" ] ++
                                              HM.elems (HM.fromList [ (rgid, ("RG", ("ID",rgid):tags)) | RG{..} <- rgdefs ] ) }
                            in mapStreamM (\br -> do
                                    let eff_rgs | not (br_isPaired br) = rgs
                                                | br_isFirstMate br    = rgs
                                                | otherwise            = HM.empty
                                    (p,i7,i5) <- class1 eff_rgs (unique_indices p7is) (unique_indices p5is) mix
                                                                (fromTags "XI" "YI" br, fromTags "XJ" "YJ" br)
                                    let q = negate . round $ 10 / log 10 * log p
<<<<<<< HEAD
                                        b = unpackBam br
                                        rg = T.encodeUtf8 $ T.concat [ ns7 V.! i7, ",", ns5 V.! i5 ]
                                        ex = deleteE "ZR" . deleteE "Z0" . deleteE "Z2" . updateE "Z1" (Int q) $
                                             case HM.lookup (i7,i5) rgs of
                                               Nothing | cf_pedantic -> deleteE "RG" $ b_exts b
                                                       | otherwise   -> updateE "RG" (Text rg) $ b_exts b
                                               Just (rgn,_)          -> updateE "RG" (Text rgn) $ b_exts b
                                    return $ case lookup "ZQ" ex of
                                                Just (Text t) | BS.null t' -> b { b_exts = deleteE "ZQ" ex
=======
                                        b = decodeBamEntry br
                                        ex = M.delete "ZR" . M.delete "Z0" . M.delete "Z2" . M.insert "Z1" (Int q) .
                                             M.insert "ZX" (Text $ T.encodeUtf8 $ T.concat [ ns7 V.! i7, ",", ns5 V.! i5 ]) $
                                             case HM.lookup (i7,i5) rgs of
                                               Nothing      -> M.delete "RG" $ b_exts b
                                               Just (rgn,_) -> M.insert "RG" (Text rgn) $ b_exts b
                                        b' = case M.lookup "ZQ" ex of
                                                Just (Text t) | BS.null t' -> b { b_exts = M.delete "ZQ" ex
>>>>>>> f0642bc1
                                                                                , b_flag = b_flag b .&. complement flagFailsQC }
                                                              | otherwise  -> b { b_exts = updateE "ZQ" (Text t') ex }
                                                  where
                                                    t' = BS.filter (\c -> c /= 'C' && c /= 'I' && c /= 'W') t
                                                _                          -> b { b_exts = ex
                                                                                , b_flag = b_flag b .&. complement flagFailsQC }) =$
                               progressNum "writing " info =$
                               out (add_pg hdr')

                        unlessQuiet cf_loudness $ do
                            grand_total <- foldM (\ !acc (_,dirt) -> VS.freeze dirt >>= return . (+) acc . VS.sum) 0 (HM.elems rgs)
                            T.hPutStrLn cf_stats_hdl "\nmaximum achievable and average quality, top pollutants:"
                            forM_ (sortOn (fst.snd) $ HM.toList rgs) $ \((i7,i5), (rgid,dirt_)) -> do
                                dirt <- VS.freeze dirt_
                                (p,_,_) <- class1 HM.empty (unique_indices p7is) (unique_indices p5is) mix
                                                  (unique_indices p7is U.! i7, unique_indices p5is U.! i5)

                                let total  = VS.sum dirt
                                    others = VS.sum $ VS.ifilter (\i _ -> i /= i7 * stride + i5) dirt
                                    qmax = negate . round $ 10 / log 10 * log p :: Int
                                    qavg = negate . round $ 10 / log 10 * log (others/total) :: Int

                                v <- U.unsafeThaw . U.fromListN (VS.length dirt) . zip [0..] . VS.toList $ dirt
                                V.sortBy (\(_,a) (_,b) -> compare b a) v -- meh.
                                v' <- U.unsafeFreeze v

                                let fmt_one (i,n) =
                                        let (i7', i5') = i `quotRem` stride
                                            chunk = L.formatRealFloat L.Fixed (Just 2) (100*n/total) <> L.singleton '%' <>
                                                    L.singleton ' ' <> L.fromText (ns7 V.! i7') <>
                                                    L.singleton '/' <> L.fromText (ns5 V.! i5') <>
                                                    case HM.lookup (i7',i5') rgs of
                                                        Nothing     -> mempty
                                                        Just (rg,_) -> L.singleton ' ' <> L.singleton '(' <>
                                                                       L.fromText (T.decodeUtf8 rg) <> L.singleton ')'
                                        in if (i7 == i7' && i5 == i5') || i5' >= n5 then id else (:) chunk

                                when (total >= 1) . L.hPutStrLn cf_stats_hdl . L.toLazyText $
                                        adj_left_text maxlen ' ' (T.decodeUtf8 rgid) <>
                                        L.singleton ':' <> L.singleton ' ' <>
                                        adj_left 4 ' ' (L.singleton 'Q' <> L.decimal (max 0 qmax)) <> L.fromText ", " <>
                                        adj_left 4 ' ' (L.singleton 'Q' <> L.decimal (max 0 qavg)) <> L.fromText ", " <>
                                        L.fromString (showNum (round total :: Int)) <> L.fromText " (" <>
                                        L.formatRealFloat L.Fixed (Just 2) (100*total/grand_total) <> L.fromText "%); " <>
                                        foldr1 (\a b -> a <> L.fromText ", " <> b)
                                            (take num $ U.foldr fmt_one [] v')

inspect' :: HM.HashMap (Int,Int) (B.ByteString, t) -> V.Vector T.Text -> V.Vector T.Text -> Handle -> Int -> Mix -> IO ()
inspect' rgs n7 n5 hdl num mix = do
    v <- U.unsafeThaw $ U.fromListN (VS.length mix) $ zip [0..] $ VS.toList mix
    V.partialSortBy (\(_,a) (_,b) -> compare b a) v num         -- meh.
    v' <- U.unsafeFreeze v

    let total  = U.sum . U.map snd $ v'
        others = U.sum . U.map snd . U.drop num $ v'

    U.forM_ (U.take num v') $ \(i,n) -> do
       let (i7, i5) = i `quotRem` stride' (V.length n5)
       L.hPutStrLn hdl . L.toLazyText $
            adj_left_text 7 ' ' (n7 V.! i7) <> L.singleton ',' <> L.singleton ' ' <>
            adj_left_text 7 ' ' (n5 V.! i5) <> L.singleton ':' <> L.singleton ' ' <>
            adj_left 8 ' ' (L.formatRealFloat L.Fixed (Just 3) (100 * n / total)) <> L.singleton '%' <> L.singleton ' ' <>
            case HM.lookup (i7,i5) rgs of
                Nothing     -> mempty
                Just (rg,_) -> L.singleton '(' <> L.fromText (T.decodeUtf8 rg) <> L.singleton ')'

    L.hPutStrLn hdl . L.toLazyText $
        L.fromLazyText "      all others: " <>
        adj_left 8 ' ' (L.formatRealFloat L.Fixed (Just 3) (100 * others / total)) <>
        L.singleton '%'
<|MERGE_RESOLUTION|>--- conflicted
+++ resolved
@@ -444,32 +444,20 @@
                                               [ os | os@(k,_) <- meta_other_shit hdr, k /= "RG" ] ++
                                               HM.elems (HM.fromList [ (rgid, ("RG", ("ID",rgid):tags)) | RG{..} <- rgdefs ] ) }
                             in mapStreamM (\br -> do
-                                    let eff_rgs | not (br_isPaired br) = rgs
-                                                | br_isFirstMate br    = rgs
-                                                | otherwise            = HM.empty
+                                    let b = unpackBam br
+                                        eff_rgs | not (isPaired b) = rgs
+                                                | isFirstMate b    = rgs
+                                                | otherwise        = HM.empty
                                     (p,i7,i5) <- class1 eff_rgs (unique_indices p7is) (unique_indices p5is) mix
                                                                 (fromTags "XI" "YI" br, fromTags "XJ" "YJ" br)
                                     let q = negate . round $ 10 / log 10 * log p
-<<<<<<< HEAD
-                                        b = unpackBam br
-                                        rg = T.encodeUtf8 $ T.concat [ ns7 V.! i7, ",", ns5 V.! i5 ]
                                         ex = deleteE "ZR" . deleteE "Z0" . deleteE "Z2" . updateE "Z1" (Int q) $
+                                             updateE "ZX" (Text $ T.encodeUtf8 $ T.concat [ ns7 V.! i7, ",", ns5 V.! i5 ]) $
                                              case HM.lookup (i7,i5) rgs of
-                                               Nothing | cf_pedantic -> deleteE "RG" $ b_exts b
-                                                       | otherwise   -> updateE "RG" (Text rg) $ b_exts b
-                                               Just (rgn,_)          -> updateE "RG" (Text rgn) $ b_exts b
+                                               Nothing      -> deleteE "RG" $ b_exts b
+                                               Just (rgn,_) -> updateE "RG" (Text rgn) $ b_exts b
                                     return $ case lookup "ZQ" ex of
                                                 Just (Text t) | BS.null t' -> b { b_exts = deleteE "ZQ" ex
-=======
-                                        b = decodeBamEntry br
-                                        ex = M.delete "ZR" . M.delete "Z0" . M.delete "Z2" . M.insert "Z1" (Int q) .
-                                             M.insert "ZX" (Text $ T.encodeUtf8 $ T.concat [ ns7 V.! i7, ",", ns5 V.! i5 ]) $
-                                             case HM.lookup (i7,i5) rgs of
-                                               Nothing      -> M.delete "RG" $ b_exts b
-                                               Just (rgn,_) -> M.insert "RG" (Text rgn) $ b_exts b
-                                        b' = case M.lookup "ZQ" ex of
-                                                Just (Text t) | BS.null t' -> b { b_exts = M.delete "ZQ" ex
->>>>>>> f0642bc1
                                                                                 , b_flag = b_flag b .&. complement flagFailsQC }
                                                               | otherwise  -> b { b_exts = updateE "ZQ" (Text t') ex }
                                                   where
