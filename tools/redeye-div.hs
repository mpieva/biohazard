--- conflicted
+++ resolved
@@ -11,15 +11,6 @@
 import Bio.Util.Numeric              ( log1p )
 import Bio.Util.Regex                ( regComp, regMatch )
 import Control.Concurrent.Async      ( async, wait )
-<<<<<<< HEAD
-import Control.Monad                 ( when, unless, forM, (>=>) )
-import Data.Foldable                 ( foldMap )
-import Data.List                     ( foldl1', foldl' )
-import Data.String                   ( fromString )
-import Data.Text                     ( Text, unpack )
-import Numeric                       ( showFFloat )
-=======
->>>>>>> 0254c8ca
 import Numeric.LinearAlgebra.HMatrix ( eigSH', (><), toRows, scale )
 import System.Console.GetOpt
 
