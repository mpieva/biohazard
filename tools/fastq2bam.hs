{-# LANGUAGE BangPatterns #-}
import Bio.Base
import Bio.Bam
import Bio.Iteratee.ZLib
import Control.Monad
import Data.Bits
import System.Console.GetOpt
import System.Environment
import System.Exit
import System.IO

import qualified Data.ByteString as B
import qualified Data.ByteString.Char8 as S
import qualified Data.Map as M
import qualified Data.Vector.Unboxed as V

-- TODO:
-- - optional(!) GZip

data Opts = Opts { output :: BamMeta -> Iteratee [BamRec] IO ()
                 , inputs :: [Input]
                 , verbose :: Bool }

defaultOpts :: Opts
defaultOpts = Opts { output = protectTerm . pipeBamOutput
                   , inputs = []
                   , verbose = False }

data Input = Input { _read1 :: FilePath
<<<<<<< HEAD
                   , read2  :: Maybe FilePath
=======
                   ,  read2 :: Maybe FilePath
>>>>>>> 68309ddc
                   , index1 :: Maybe FilePath
                   , index2 :: Maybe FilePath }
  deriving Show

getopts :: [String] -> ([Opts -> IO Opts], [String], [String])
getopts = getOpt (ReturnInOrder add_read1) options
  where
    options =
        [ Option "o" ["output"] (ReqArg set_output "FILE") "Write output to FILE"
        , Option "1" ["read-one"] (ReqArg add_read1 "FILE") "Parse FILE for anything"
        , Option "2" ["read-two"] (ReqArg add_read2 "FILE") "Parse FILE for second mates"
        , Option "I" ["index-one"] (ReqArg add_idx1 "FILE") "Parse FILE for first index"
        , Option "J" ["index-two"] (ReqArg add_idx2 "FILE") "Parse FILE for second index"
        , Option "v" ["verbose"] (NoArg set_verbose) "Print progress information"
        , Option "h?" ["help","usage"] (NoArg usage) "Print this helpful message" ]

    set_output "-" c = return $ c { output = pipeBamOutput }
    set_output  fn c = return $ c { output = writeBamFile fn }
    set_verbose    c = return $ c { verbose = True }

    add_read1 fn c = return $ c { inputs = Input fn Nothing Nothing Nothing : inputs c }
    add_read2 fn c = return $ c { inputs = at_head (\i -> i { read2  = Just fn }) (inputs c) }
    add_idx1  fn c = return $ c { inputs = at_head (\i -> i { index1 = Just fn }) (inputs c) }
    add_idx2  fn c = return $ c { inputs = at_head (\i -> i { index2 = Just fn }) (inputs c) }

    at_head f [    ] = [ f $ Input "-" Nothing Nothing Nothing ]
    at_head f (i:is) = f i : is

    usage _ = do pn <- getProgName
                 let t = "Usage: " ++ pn ++ " [OPTION...]\n" ++
                         "Reads multiple FastA or FastQ files and converts them to BAM.  See manpage for details."
                 hPutStrLn stderr $ usageInfo t options
                 exitSuccess


main :: IO ()
main = do (opts, [], errors) <- getopts `fmap` getArgs
          unless (null errors) $ mapM_ (hPutStrLn stderr) errors >> exitFailure
          conf <- foldl (>>=) (return defaultOpts) opts
          pgm <- addPG Nothing

          let eff_inputs = if null (inputs conf) then [ Input "-" Nothing Nothing Nothing ] else inputs conf
          hPrint stderr $ eff_inputs

          foldr ((>=>) . enum_input) run (reverse eff_inputs) $
                joinI $ progress (verbose conf) $
                joinI $ mapChunks concatDuals $
                ilift liftIO $ output conf (pgm mempty)


type UpToTwo a = (a, Maybe a)

one :: a -> UpToTwo a
one a = (a, Nothing)

two :: a -> a -> UpToTwo a
two a b = (a, Just b)

mapU2 :: (a -> b) -> UpToTwo a -> UpToTwo b
mapU2 f (a,b) = (f a, fmap f b)

concatDuals :: [UpToTwo a] -> [a]
concatDuals ((a,Just  b):ds) = a : b : concatDuals ds
concatDuals ((a,Nothing):ds) = a : concatDuals ds
concatDuals [              ] = []

-- Enumerates a file.  Sequence and quality end up in b_seq and b_qual.
fromFastq :: (MonadIO m, MonadMask m) => FilePath -> Enumerator [BamRec] m a
fromFastq fp = enumAny fp $= enumInflateAny $= parseFastqCassava
  where
    enumAny "-" = enumHandle defaultBufSize stdin
<<<<<<< HEAD
    enumAny fp' = enumFile defaultBufSize fp'
=======
    enumAny  f  = enumFile defaultBufSize f
>>>>>>> 68309ddc

enum_input :: (MonadIO m, MonadMask m) => Input -> Enumerator [UpToTwo BamRec] m a
enum_input inp@(Input r1 mr2 mi1 mi2) o = do
    liftIO $ hPrint stderr inp
    (withIndex mi1 "XI" "YI" $ withIndex mi2 "XJ" "YJ" $
        case mr2 of Nothing -> fromFastq r1 $= mapStream one ; Just r2 -> enumDual r1 r2) o

-- Given an enumerator and maybe a filename, read index sequences from
-- the file and merge them with the numerator.
withIndex :: (MonadIO m, MonadMask m)
          => Maybe FilePath -> String -> String
          -> Enumerator [UpToTwo BamRec] m a -> Enumerator [UpToTwo BamRec] m a
withIndex Nothing      _    _ enum = enum
withIndex (Just fp) tagi tagq enum = mergeEnums enum (fromFastq fp) (convStream combine)
  where
    combine = do seqrecs <- lift headStream
                 idxrec  <- headStream
                 when (b_qname (fst seqrecs) /= b_qname idxrec) . error $
                        "read names do not match: " ++ shows (b_qname (fst seqrecs)) " & " ++ show (b_qname idxrec)

                 let idxseq  = S.pack $ map showNucleotides $ V.toList $ b_seq idxrec
                     idxqual = B.map (+33) $ b_qual idxrec
                 return [ flip mapU2 seqrecs $
                        \r -> r { b_exts = (if B.null idxqual then id else M.insert tagq (Text idxqual))
                                         $ M.insert tagi (Text idxseq) $ b_exts r } ]

-- Enumerate dual files.  We read two FastQ files and match them up.  We
-- must make sure the names match, and we will flag everything as
-- 1st/2nd mate, no matter if the syntactic warts were present in the
-- files themselves.
enumDual :: (MonadIO m, MonadMask m)
         => FilePath -> FilePath -> Enumerator [UpToTwo BamRec] m a
enumDual f1 f2 = mergeEnums (fromFastq f1 $= mapStream one) (fromFastq f2) (convStream combine)
  where
    combine = do (firstMate, Nothing) <- lift headStream
                 secondMate           <- headStream

                 when (b_qname firstMate /= b_qname secondMate) . error $
                        "read names do not match: " ++ shows (b_qname firstMate) " & " ++ show (b_qname secondMate)

                 let qc = (b_flag firstMate .|. b_flag secondMate) .&. flagFailsQC
                     addx k = maybe id (M.insert k) $ maybe (M.lookup k (b_exts secondMate)) Just $ M.lookup k (b_exts firstMate)
                     add_indexes = addx "XI" . addx "XJ" . addx "YI" . addx "YJ"

                 return [ two (firstMate  { b_flag = qc .|.  flagFirstMate .|. flagPaired .|. b_flag firstMate .&. complement flagSecondMate
                                          , b_exts = add_indexes $ b_exts firstMate })
                              (secondMate { b_flag = qc .|. flagSecondMate .|. flagPaired .|. b_flag secondMate .&. complement flagFirstMate
                                          , b_exts = add_indexes $ b_exts secondMate }) ]


progress :: MonadIO m => Bool -> Enumeratee [UpToTwo BamRec] [UpToTwo BamRec] m b
progress False = mapChunks id
progress True  = eneeCheckIfDonePass (icont . go 0 0)
  where
    go !_ !_ k (EOF         mx) = idone (liftI k) (EOF mx)
    go !l !n k (Chunk    [   ]) = liftI $ go l n k
    go !l !n k (Chunk as@(a:_)) = do
        let !n' = n + length as
            !nm = b_qname (fst a)
            !l' = l `max` S.length nm
        when (n `div` 2048 /= n' `div` 2048) $ liftIO $ do
            hPutStr stderr $ "\27[K" ++
                replicate (l' - S.length nm) ' '
                ++ S.unpack nm ++ ", "
                ++ shows n' " records processed\n"
            hFlush stderr
        eneeCheckIfDonePass (icont . go l' n') . k $ Chunk as

<|MERGE_RESOLUTION|>--- conflicted
+++ resolved
@@ -27,11 +27,7 @@
                    , verbose = False }
 
 data Input = Input { _read1 :: FilePath
-<<<<<<< HEAD
-                   , read2  :: Maybe FilePath
-=======
                    ,  read2 :: Maybe FilePath
->>>>>>> 68309ddc
                    , index1 :: Maybe FilePath
                    , index2 :: Maybe FilePath }
   deriving Show
@@ -103,11 +99,7 @@
 fromFastq fp = enumAny fp $= enumInflateAny $= parseFastqCassava
   where
     enumAny "-" = enumHandle defaultBufSize stdin
-<<<<<<< HEAD
-    enumAny fp' = enumFile defaultBufSize fp'
-=======
     enumAny  f  = enumFile defaultBufSize f
->>>>>>> 68309ddc
 
 enum_input :: (MonadIO m, MonadMask m) => Input -> Enumerator [UpToTwo BamRec] m a
 enum_input inp@(Input r1 mr2 mi1 mi2) o = do
