--- conflicted
+++ resolved
@@ -5,6 +5,7 @@
 import Bio.Iteratee.ZLib
 import Control.Monad
 import Data.Bits
+import Data.Monoid ( mempty )
 import System.Console.GetOpt
 import System.Environment
 import System.Exit
@@ -123,13 +124,8 @@
                  let idxseq  = S.pack $ map showNucleotides $ V.toList $ b_seq idxrec
                      idxqual = B.map (+33) $ b_qual idxrec
                  return [ flip mapU2 seqrecs $
-<<<<<<< HEAD
-                        \r -> r { b_exts = (if B.null idxqual then id else (:) (tagq, Text idxqual))
-                                         $ (:) (tagi, Text idxseq) $ b_exts r } ]
-=======
                         \r -> r { b_exts = (if B.null idxqual then id else insertE tagq (Text idxqual))
                                          $ insertE tagi (Text idxseq) $ b_exts r } ]
->>>>>>> 650b44be
 
 -- Enumerate dual files.  We read two FastQ files and match them up.  We
 -- must make sure the names match, and we will flag everything as
@@ -146,11 +142,7 @@
                         "read names do not match: " ++ shows (b_qname firstMate) " & " ++ show (b_qname secondMate)
 
                  let qc = (b_flag firstMate .|. b_flag secondMate) .&. flagFailsQC
-<<<<<<< HEAD
-                     addx k = maybe id (\v -> (:) (k,v)) $ maybe (lookup k (b_exts secondMate)) Just $ lookup k (b_exts firstMate)
-=======
                      addx k = maybe id (updateE k) $ maybe (lookup k (b_exts secondMate)) Just $ lookup k (b_exts firstMate)
->>>>>>> 650b44be
                      add_indexes = addx "XI" . addx "XJ" . addx "YI" . addx "YJ"
 
                  return [ two (firstMate  { b_flag = qc .|.  flagFirstMate .|. flagPaired .|. b_flag firstMate .&. complement flagSecondMate
