--- conflicted
+++ resolved
@@ -122,11 +122,7 @@
 
     (xas1, xas2) = foldr enc_xas (foldr get_xas ([],[]) (best:rs')) rs'
 
-<<<<<<< HEAD
-    add_xas xas b = b { b_exts = ( "XA", Text (S.intercalate (S.singleton ';') xas)) : (b_exts b) }
-=======
     add_xas xas b = b { b_exts = updateE "XA" (Text (S.intercalate (S.singleton ';') xas)) (b_exts b) }
->>>>>>> 650b44be
 
     best' = case best of Single a -> Single (add_xas xas1 a)
                          Pair a b -> Pair (add_xas xas1 a) (add_xas xas2 b)
