Name:                biohazard-tools
<<<<<<< HEAD
Version:             0.1.0
=======

-- The package version. See the Haskell package versioning policy
-- (http://www.haskell.org/haskellwiki/Package_versioning_policy) for
-- standards guiding when and how versions should be incremented.
Version:             0.5.2

-- A short (one-line) description of the package.
>>>>>>> fd1956ca
Synopsis:            tools separated from biohazard
-- Description:
Category:            Bioinformatics

Homepage:            http://github.com/udo-stenzel/biohazard
License:             BSD3
License-File:        LICENSE

Author:              Udo Stenzel
Maintainer:          udo_stenzel@eva.mpg.de
Copyright:           (C) 2010 Udo Stenzel

-- Extra files to be distributed with the package, such as examples or a README.
Extra-Source-Files:  man/man1/bam-meld.1
                     man/man1/bam-rewrap.1
                     man/man1/bam-rmdup.1

Cabal-version:       >=1.9.2
Build-type:          Custom

source-repository head
  type:     git
  location: git://github.com/udo-stenzel/biohazard.git

source-repository this
  type:     git
  location: git://github.com/udo-stenzel/biohazard.git
  tag:      0.5.2

Executable bam-fixpair
  Ghc-options:         -Wall -auto-all -threaded -rtsopts
  Main-is:             bam-fixpair.hs
  Build-depends:       base == 4.*, binary, biohazard, bytestring, hashable, transformers

Executable bam-meld
  Ghc-options:         -Wall -auto-all -threaded -rtsopts
  Main-is:             bam-meld.hs
  Build-depends:       base == 4.*, biohazard, bytestring, containers
  
Executable bam-resample
  Ghc-options:         -Wall -auto-all -threaded -rtsopts
  Main-is:             bam-resample.hs
  Build-depends:       base == 4.*, biohazard, bytestring, random

Executable bam-rewrap
  Ghc-options:         -Wall -auto-all -threaded -rtsopts
  Main-is:             bam-rewrap.hs
  Build-depends:       base ==4.*, biohazard, bytestring, containers

Executable bam-rmdup
  Ghc-options:         -Wall -auto-all -threaded -rtsopts
  Main-is:             bam-rmdup.hs
  Build-depends:       base == 4.*, biohazard, bytestring, containers, iteratee

Executable bam-trim
  Ghc-options:         -Wall -auto-all -threaded -rtsopts
  Main-is:             bam-trim.hs
  Build-depends:       base ==4.*, biohazard, bytestring
  
Executable count-coverage
  Ghc-options:         -Wall -auto-all -threaded -rtsopts
  Main-is:             count-coverage.hs
  Build-depends:       base ==4.*, biohazard, iteratee

Executable glf-consensus
  Ghc-options:         -Wall -auto-all -threaded -rtsopts
  Main-is:             glf-consensus.hs
  Build-depends:       base ==4.*, biohazard, bytestring, containers, iteratee, MonadCatchIO-transformers

Executable wiggle-coverage
  Ghc-options:         -Wall -auto-all -threaded -rtsopts
  Main-is:             wiggle-coverage.hs
  Build-depends:       base ==4.*, biohazard

-- vim:tw=132<|MERGE_RESOLUTION|>--- conflicted
+++ resolved
@@ -1,15 +1,5 @@
 Name:                biohazard-tools
-<<<<<<< HEAD
-Version:             0.1.0
-=======
-
--- The package version. See the Haskell package versioning policy
--- (http://www.haskell.org/haskellwiki/Package_versioning_policy) for
--- standards guiding when and how versions should be incremented.
 Version:             0.5.2
-
--- A short (one-line) description of the package.
->>>>>>> fd1956ca
 Synopsis:            tools separated from biohazard
 -- Description:
 Category:            Bioinformatics
