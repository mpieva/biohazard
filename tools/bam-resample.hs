--- conflicted
+++ resolved
@@ -17,11 +17,6 @@
 import System.Random
 import System.IO ( hPutStr )
 
-<<<<<<< HEAD
-import qualified Data.ByteString as S
-
-=======
->>>>>>> 5051e49d
 main :: IO ()
 main = do
     args <- getArgs
