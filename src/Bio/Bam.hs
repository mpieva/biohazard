--- conflicted
+++ resolved
@@ -3,33 +3,21 @@
     module Bio.Bam.Filter,
     module Bio.Bam.Header,
     module Bio.Bam.Index,
-    module Bio.Bam.Raw,
+    module Bio.Bam.Reader,
     module Bio.Bam.Rec,
-    module Bio.Bam.Rmdup,
     module Bio.Bam.Trim,
+    module Bio.Bam.Writer,
     module Bio.Iteratee
                ) where
 
-<<<<<<< HEAD
 import Bio.Bam.Fastq
 import Bio.Bam.Filter
 import Bio.Bam.Header
 import Bio.Bam.Index
-import Bio.Bam.Raw
+import Bio.Bam.Reader
 import Bio.Bam.Rec
-import Bio.Bam.Rmdup
 import Bio.Bam.Trim
+import Bio.Bam.Writer
 import Bio.Iteratee
-=======
-import Bio.Bam.Fastq    as X
-import Bio.Bam.Filter   as X
-import Bio.Bam.Header   as X
-import Bio.Bam.Index    as X
-import Bio.Bam.Reader   as X
-import Bio.Bam.Rec      as X
-import Bio.Bam.Trim     as X
-import Bio.Bam.Writer   as X
-import Bio.Iteratee     as X
->>>>>>> d8444d0b
 
 -- ^ Umbrella module for most of what's under 'Bio.Bam'.
