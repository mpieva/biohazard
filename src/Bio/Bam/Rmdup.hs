{-# LANGUAGE ExistentialQuantification, RecordWildCards, NamedFieldPuns, BangPatterns, FlexibleContexts #-}
module Bio.Bam.Rmdup(
            rmdup, Collapse, cons_collapse, cheap_collapse,
            cons_collapse_keep, cheap_collapse_keep,
            check_sort, normalizeTo, wrapTo
    ) where

import Bio.Bam.Evan                     ( removeWarts )
import Bio.Bam.Header
import Bio.Bam.Raw
import Bio.Bam.Rec
import Bio.Base
import Bio.Iteratee
import Control.Monad                    ( when )
import Data.Bits
import Data.List
import Data.Ord                         ( comparing )

import qualified Data.ByteString        as B
import qualified Data.ByteString.Unsafe as B
import qualified Data.ByteString.Char8  as T
import qualified Data.Iteratee          as I
import qualified Data.Map               as M
import qualified Data.Vector.Generic    as V
import qualified Data.Vector.Unboxed    as U

-- | Uniform treatment of raw and parsed BAM records.  Might grow into
-- something even bigger.

class BAMREC a where
    inject          :: BamRaw -> a              -- convert from BamRaw
    project         :: a -> BamRaw              -- convert to BamRaw
    is_mate_of      :: a -> a -> Bool           -- check if two records form a mate
    make_singleton  :: a -> a                   -- remove all PE related flags
    flag_dup        :: a -> a                   -- flag as duplicate
    add_xp_of       :: a -> a -> a              -- add XP field of forst read to that of second

data Collapse = forall a . BAMREC a => Collapse {
                    collapse :: [a] -> (Politics a,[a]),    -- cluster to consensus and stuff or representative and stuff
                    originals :: [a] -> [a] }               -- treatment of the redundant original reads

data Politics a = Consensus a | Representative a

fromPolitics :: Politics a -> a
fromPolitics (Consensus      a) = a
fromPolitics (Representative a) = a


cons_collapse :: Qual -> Collapse
cons_collapse maxq = Collapse (do_collapse maxq) (const [])

cons_collapse_keep :: Qual -> Collapse
cons_collapse_keep maxq = Collapse (do_collapse maxq) (map flag_dup)

cheap_collapse :: Collapse
cheap_collapse = Collapse do_cheap_collapse (const [])

cheap_collapse_keep :: Collapse
cheap_collapse_keep = Collapse do_cheap_collapse (map flag_dup)

instance BAMREC BamRaw where
    inject  = id
    project = id
    make_singleton b = mutateBamRaw b $ setFlag (br_flag b .&. complement pflags)
    flag_dup       b = mutateBamRaw b $ setFlag (br_flag b .|. flagDuplicate)
    add_xp_of    w v = replaceXP (br_extAsInt 1 "XP" w `oplus` br_extAsInt 1 "XP" v) v
    is_mate_of   a b = br_qname a == br_qname b && br_isPaired a && br_isPaired b && br_isFirstMate a == br_isSecondMate b

instance BAMREC BamRec where
    inject  = removeWarts . decodeBamEntry
    project = encodeBamEntry
    make_singleton b = b { b_flag = b_flag b .&. complement pflags }
    flag_dup       b = b { b_flag = b_flag b .|. flagDuplicate }
    add_xp_of    w v = v { b_exts = updateE "XP" (Int $ extAsInt 1 "XP" w `oplus` extAsInt 1 "XP" v) (b_exts v) }
    is_mate_of   a b = b_qname a == b_qname b && isPaired a && isPaired b && isFirstMate a == isSecondMate b

pflags :: Int
pflags = flagPaired .|. flagProperlyPaired .|. flagMateUnmapped .|. flagMateReversed .|. flagFirstMate .|. flagSecondMate

-- | Removes duplicates from an aligned, sorted BAM stream.
--
-- The incoming stream must be sorted by coordinate, and we check for
-- violations of that assumption.  We cannot assume that length was
-- taken into account when sorting (samtools doesn't do so), so
-- duplicates may be separated by reads that start at the same position
-- but have different length or different strand.
--
-- We are looking at three different kinds of reads:  paired reads, true
-- single ended reads, merged or trimmed reads.  They are somewhat
-- different, but here's the situation if we wanted to treat them
-- separately.  These conditions define a set of duplicates:
--
-- Merged or trimmed:  We compare the leftmost coordinates and the
-- aligned length.  If the library prep is strand-preserving, we also
-- compare the strand.
--
-- Paired: We compare both left-most coordinates (b_pos and b_mpos).  If
-- the library prep is strand-preserving, only first-mates can be
-- duplicates of first-mates.  Else a first-mate can be the duplicate of
-- a second-mate.  There may be pairs with one unmapped mate.  This is
-- not a problem as they get assigned synthetic coordinates and will be
-- handled smoothly.
--
-- True singles:  We compare only the leftmost coordinate.  It does not
-- matter if the library prep is strand-preserving, the strand always
-- matters.
--
-- Across these classes, we can see more duplicates:
--
-- Merged/trimmed and paired:  these can be duplicates if the merging
-- failed for the pair.  We would need to compare the outer coordinates
-- of the merged reads to the two 5' coordinates of the pair.  However,
-- since we don't have access to the mate, we cannot actually do
-- anything right here.  This case should be solved externally by
-- merging those pairs that overlap in coordinate space.
--
-- Single and paired:  in the single case, we only have one coordinate
-- to compare.  This will inevitably lead to trouble, as we could find
-- that the single might be the duplicate of two pairs, but those two
-- pairs are definitely not duplicates of each other.  We solve it by
-- removing the single read(s).
--
-- Single and merged/trimmed:  same trouble as in the single+paired
-- case.  We remove the single to solve it.
--
--
-- In principle, we might want to allow some wiggle room in the
-- coordinates.  So far, this has not been implemented.  It adds the
-- complication that groups of separated reads can turn into a set of
-- duplicates because of the appearance of a new reads.  Needs some
-- thinking about... or maybe it's not too important.
--
-- Once a set of duplicates is collected, we perform a majority vote on
-- the correct CIGAR line.  Of all those reads that agree on this CIGAR
-- line, a consensus is called, quality scores are adjusted and clamped
-- to a maximum, the MD field is updated and the XP field is assigned
-- the number of reads in the original cluster.  The new MAPQ becomes
-- the RMSQ of the map qualities of all reads.
--
-- Treatment of Read Groups:  We generalize by providing a "label"
-- function; only reads that have the same label are considered
-- duplicates of each other.  The typical label function would extract
-- read groups, libraries or samples.

rmdup :: (Monad m, Ord l) => (BamRaw -> l) -> Bool -> Collapse -> Enumeratee [BamRaw] [BamRaw] m r
rmdup label strand_preserved collapse_cfg =
    -- Easiest way to go about this:  We simply collect everything that
    -- starts at some specific coordinate and group it appropriately.
    -- Treat the groups separately, output, go on.
    check_sort "input must be sorted for rmdup to work" ><>
    mapGroups rmdup_group ><>
    check_sort "internal error, output isn't sorted anymore"
  where
    rmdup_group = nice_sort . do_rmdup label strand_preserved collapse_cfg
    same_pos u v = br_cpos u == br_cpos v
    br_cpos br = (br_rname br, br_pos br)

    nice_sort x = sortBy (comparing br_l_seq) x

    mapGroups f o = I.tryHead >>= maybe (return o) (\a -> eneeCheckIfDone (mg1 f a []) o)
    mg1 f a acc k = I.tryHead >>= \mb -> case mb of
                        Nothing -> return . k . Chunk . f $ a:acc
                        Just b | same_pos a b -> mg1 f a (b:acc) k
                               | otherwise -> eneeCheckIfDone (mg1 f b []) . k . Chunk . f $ a:acc

check_sort :: Monad m => String -> Enumeratee [BamRaw] [BamRaw] m a
check_sort msg out = I.tryHead >>= maybe (return out) (\a -> eneeCheckIfDone (step a) out)
  where
    step a k = I.tryHead >>= maybe (return . k $ Chunk [a]) (step' a k)
    step' a k b | (br_rname a, br_pos a) > (br_rname b, br_pos b) = fail $ "rmdup: " ++ msg
                | otherwise = eneeCheckIfDone (step b) . k $ Chunk [a]


{- | Workhorse for duplicate removal.

 - Unmapped fragments should not be considered to be duplicates of
   mapped fragments.  The /unmapped/ flag can serve for that:  while
   there are two classes of /unmapped/ reads (those that are not mapped
   and those that are mapped to an invalid position), the two sets will
   always have different coordinates.  (Unfortunately, correct duplicate
   removal now relies on correct /unmapped/ and /mate unmapped/ flags,
   and we don't get them from unmodified BWA.  So correct operation
   requires patched BWA or a run of @bam-fixpair@.)

   (1) Other definitions (e.g. lack of CIGAR) don't work, because that
       information won't be available for the mate.

   (2) This would amount to making the /unmapped/ flag part of the
       coordinate, but samtools is not going to take it into account
       when sorting.

   (3) Instead, both flags become part of the /mate pos/ grouping
       criterion.

 - First Mates should (probably) not be considered duplicates of Second
   Mates.  This is unconditionally true for libraries with A\/B-style
   adapters (definitely 454, probably Mathias' ds protocol) and the ss
   protocol, it is not true for fork adapter protocols (vanilla Illumina
   protocol).  So it has to be an option, which would ideally be derived
   from header information.

 - This code ignores read groups, but it will do a majority vote on the
   @RG@ field and call consensi for the index sequences.  If you believe
   that duplicates across read groups are impossible, you must call it
   with an appropriately filtered stream.

 - Half-Aligned Pairs (meaning one known coordinate, while the validity
   of the alignments is immaterial) are rather complicated:

   (1) Given that only one coordinate is known (5' of the aligned mate),
       we want to treat them like true singles.  But the unaligned mate
       should be kept if possible, though it should not contribute to a
       consensus sequence.  We assume nothing about the unaligned mate,
       not even that it /shouldn't/ be aligned, never mind the fact that
       it /couldn't/ be.  (The difference is in the finite abilities of
       real world aligners, naturally.)

   (2) Therefore, aligned reads with unaligned mates go to the same
       potential duplicate set as true singletons.  If at least one pair
       exists that might be a duplicate of those, all singletons and
       half-aligned mates are discarded.  Else a consensus is computed
       and replaces the aligned mates.

   (3) The unaligned mates end up in the same place in a BAM stream as
       the aligned mates (therefore we see them and can treat them
       locally).  We cannot call a consensus, since these molecules may
       well have different length, so we select one.  It doesn't really
       matter which one is selected, and since we're treating both mates
       at the same time, it doesn't even need to be reproducible without
       local information.  This is made to be the mate of the consensus.

   (4) See 'merge_singles' for how it's actually done.
-}

do_rmdup :: Ord l => (BamRaw -> l) -> Bool -> Collapse -> [BamRaw] -> [BamRaw]
do_rmdup label strand_preserved Collapse{..} =
    concatMap do_rmdup1 . M.elems . accumMap label id
  where
    do_rmdup1 rds = map project $ results ++ originals (leftovers ++ r1 ++ r2 ++ r3)
      where
        (results, leftovers) = merge_singles singles' unaligned' $
                [ (str, fromPolitics br) | ((_,str  ),br) <- M.toList merged' ] ++
                [ (str, fromPolitics br) | ((_,str,_),br) <- M.toList pairs' ]

        (raw_pairs, raw_singles)       = partition br_isPaired rds
        (merged, true_singles)         = partition br_isMergeTrimmed raw_singles

        (pairs, raw_half_pairs)        = partition br_totally_aligned raw_pairs
        (half_unaligned, half_aligned) = partition br_isUnmapped raw_half_pairs

        mkMap f x = let m1 = M.map collapse $ accumMap f inject x
                    in (M.map fst m1, concatMap snd $ M.elems m1)

        (pairs',r1)   = mkMap (\b -> (br_mate_pos b,   br_strand b, br_mate b)) pairs
        (merged',r2)  = mkMap (\b -> (br_aln_length b, br_strand b))            merged
        (singles',r3) = mkMap                          br_strand (true_singles++half_aligned)
        unaligned'    = accumMap br_strand inject half_unaligned

        br_strand b = strand_preserved && br_isReversed   b
        br_mate   b = strand_preserved && br_isFirstMate  b


-- | Merging information about true singles, merged singles,
-- half-aligned pairs, actually aligned pairs.
--
-- We collected aligned reads with unaligned mates together with aligned
-- true singles (@singles@).  We collected the unaligned mates, which
-- necessarily have the exact same alignment coordinates, separately
-- (@unaligned@).  If we don't find a matching true pair (that case is
-- already handled smoothly), we keep the highest quality unaligned
-- mate, pair it with the consensus of the aligned mates and aligned
-- singletons, and give it the lexically smallest name of the
-- half-aligned pairs.

-- NOTE:  I need to decide when to run 'make_singleton'.  Basically,
-- when we call a consensus for half-aligned pairs and keep
-- everything(?).  Then we don't have a mate for the consensus... though
-- we could decide to duplicate one mate read to get it.

merge_singles :: BAMREC a
              => M.Map Bool (Politics a)                -- strand --> true singles & half aligned
              -> M.Map Bool [a]                         -- strand --> half unaligned
              -> [ (Bool, a) ]                          -- strand --> paireds & mergeds
              -> ([a],[a])                              -- results, leftovers

merge_singles singles unaligneds = go
  where
    -- Say we generated a consensus or passed something through.  If
    -- there is a singleton consensus with the same strand, we should
    -- add in its XP field and discard it.  If there is a singleton
    -- representative, we add in its XP field and put it into the
    -- leftovers.  If there is unaligned stuff here that has the same
    -- strand, it goes to the leftovers.
    go ( (str, v) : paireds) =
        let (r,l) = merge_singles (M.delete str singles) (M.delete str unaligneds) paireds
            unal  = M.findWithDefault [] str unaligneds ++ l

        in case M.lookup str singles of
            Nothing                 -> (             v : r,     unal )
            Just (Consensus      w) -> ( add_xp_of w v : r,     unal )      -- XXX do we need this w?!
            Just (Representative w) -> ( add_xp_of w v : r, w : unal )

    -- No more pairs, delegate the problem
    go [] = merge_halves unaligneds (M.toList singles)


-- | Merging of half-aligned reads.  The first argument is a map of
-- unaligned reads (their mates are aligned to the current position),
-- the second is a list of reads that are aligned (their mates are not
-- aligned).
--
-- So, suppose we're looking at a 'Representative' that was passed
-- through.  We need to emit it along with its mate, which may be hidden
-- inside a list.  (Alternatively, we could force it to single, but that
-- fails if we're passing everything along somehow.)
--
-- Suppose we're looking at a 'Consensus'.  We could pair it with some
-- mate (which we'd need to duplicate), or we could turn it into a
-- singleton.  Duplication is ugly, so in this case, we force it to
-- singleton.

merge_halves :: BAMREC a
             => M.Map Bool [a]                          -- strand --> half unaligned
             -> [(Bool, Politics a)]                    -- strand --> true singles & half aligned
             -> ([a],[a])                               -- results, leftovers

-- Emitting a consensus: make it a single.  Nothing goes to leftovers;
-- we may still need it for something else to be emitted.  (While that
-- would be strange, making sure the BAM file stays completely valid is
-- probably better.)
merge_halves unaligneds ((_, Consensus v) : singles) =
    let (r,l) = merge_halves unaligneds singles
    in (make_singleton v : r, l)

-- Emitting a representative:  find the mate in the list of unaligned
-- reads (take up to one match to be robust), and emit that, too, as a
-- result.  Everything else goes to leftovers.  If the representative
-- happens to be unpaired, no mate is found and that case therefore is
-- handled smoothly.
merge_halves unaligneds ((str, Representative v) : singles) =
    let (r,l) = merge_halves (M.delete str unaligneds) singles
        (same,diff) = partition (is_mate_of v) $ M.findWithDefault [] str unaligneds
    in (v : take 1 same ++ r, drop 1 same ++ diff ++ l)

-- No more singles, all unaligneds are leftovers.
merge_halves unaligneds [] = ( [], concat $ M.elems unaligneds )




type MPos = (Refseq, Int, Bool, Bool)

br_mate_pos :: BamRaw -> MPos
br_mate_pos br = (br_mrnm br, br_mpos br, br_isUnmapped br, br_isMateUnmapped br)

br_totally_aligned :: BamRaw -> Bool
br_totally_aligned br = not (br_isUnmapped br || br_isMateUnmapped br)


accumMap :: Ord k => (a -> k) -> (a -> v) -> [a] -> M.Map k [v]
accumMap f g = go M.empty
  where
    go m [    ] = m
    go m (a:as) = let ws = M.findWithDefault [] (f a) m ; g' = g a
                  in g' `seq` go (M.insert (f a) (g':ws) m) as


{- We need to deal sensibly with each field, but different fields have
   different needs.  We can take the value from the first read to
   preserve determinism or because all reads should be equal anyway,
   aggregate over all reads computing either RMSQ or the most common
   value, delete a field because it wouldn't make sense anymore or
   because doing something sensible would be hard and we're going to
   ignore it anyway, or we calculate some special value; see below.
   Unknown fields will be taken from the first read, which seems to be a
   safe default.

   QNAME and most fields              taken from first
   FLAG qc fail                       majority vote
        dup                           deleted
   MAPQ                               rmsq
   CIGAR, SEQ, QUAL, MD, NM, XP       generated
   XA                                 concatenate all

   BQ, CM, FZ, Q2, R2, XM, XO, XG, YQ, EN
         deleted because they would become wrong

   CQ, CS, E2, FS, OQ, OP, OC, U2, H0, H1, H2, HI, NH, IH, ZQ
         delete because they will be ignored anyway

   AM, AS, MQ, PQ, SM, UQ
         compute rmsq

   X0, X1, XT, XS, XF, XE, BC, LB, RG, XI, YI, XJ, YJ
         majority vote -}

do_collapse :: Qual -> [BamRec] -> (Politics BamRec, [BamRec])
do_collapse (Q maxq) [br] | B.all (<= maxq) (b_qual br) = ( Representative br, [  ] )     -- no modifcation, pass through
                          | otherwise                   = ( Consensus   lq_br, [br] )     -- qualities reduced, must keep original
  where
    lq_br = br { b_qual  = B.map (min maxq) $ b_qual br
               , b_virtual_offset = 0
               , b_qname = b_qname br `B.snoc` c2w 'c' }

do_collapse maxq  brs = ( Consensus b0 { b_exts  = modify_extensions $ b_exts b0
                                       , b_flag  = failflag .&. complement flagDuplicate
                                       , b_mapq  = Q $ rmsq $ map (unQ . b_mapq) $ good brs
                                       , b_cigar = Cigar cigar'
                                       , b_seq   = V.fromList $ map fst cons_seq_qual
                                       , b_qual  = B.pack $ map (unQ . snd) cons_seq_qual
                                       , b_qname = b_qname b0 `B.snoc` 99
                                       , b_virtual_offset = 0 }, brs )              -- many modifications, must keep everything
  where
    !b0 = minimumBy (comparing b_qname) brs
    !most_fail = 2 * length (filter isFailsQC brs) > length brs
    !failflag | most_fail = b_flag b0 .|. flagFailsQC
              | otherwise = b_flag b0 .&. complement flagFailsQC

    rmsq xs = case foldl' (\(!n,!d) x -> (n + fromIntegral x * fromIntegral x, d + 1)) (0,0) xs of
        (!n,!d) -> round $ sqrt $ (n::Double) / fromIntegral (d::Int)

    maj xs = head . maximumBy (comparing length) . group . sort $ xs
    nub' = concatMap head . group . sort

    -- majority vote on the cigar lines, then filter
    !cigar' = maj $ map (unCigar . b_cigar) brs
    good = filter ((==) cigar' . unCigar . b_cigar)

    cons_seq_qual = [ consensus maxq [ (V.unsafeIndex (b_seq b) i, Q q)
                                     | b <- good brs, let q = if B.null (b_qual b) then 23 else B.unsafeIndex (b_qual b) i ]
                    | i <- [0 .. len - 1] ]
        where !len = V.length . b_seq . head $ good brs

    md' = case [ (b_seq b,md,b) | b <- good brs, Just md <- [ getMd b ] ] of
                [               ] -> []
                (seq1, md1,b) : _ -> case mk_new_md cigar' md1 (V.toList seq1) (map fst cons_seq_qual) of
                    Right x -> x
                    Left (MdFail cigs ms osq nsq) -> error $ unlines
                                    [ "Broken MD field when trying to construct new MD!"
                                    , "QNAME: " ++ show (b_qname b)
                                    , "POS:   " ++ shows (unRefseq (b_rname b)) ":" ++ show (b_pos b)
                                    , "CIGAR: " ++ show cigs
                                    , "MD:    " ++ show ms
                                    , "refseq:  " ++ show osq
                                    , "readseq: " ++ show nsq ]


    nm' = sum $ [ n | (Ins,n) <- cigar' ] ++ [ n | (Del,n) <- cigar' ] ++ [ 1 | MdRep _ <- md' ]
    xa' = nub' [ T.split ';' xas | Just (Text xas) <- map (lookup "XA" . b_exts) brs ]

    modify_extensions es = foldr ($!) es $
<<<<<<< HEAD
        [ let vs = [ v | Just v <- map (M.lookup k . b_exts) brs ]
          in if null vs then id else (:) (k, maj vs) | k <- do_maj ] ++
        [ let vs = [ v | Just (Int v) <- map (lookup k . b_exts) brs ]
          in if null vs then id else (:) (k, Int (rmsq vs)) | k <- do_rmsq ] ++
        [ M.delete k | k <- useless ] ++
        [ (:) ("NM", Int nm')
        , (:) ("XP", Int (foldl' (\a b -> a `oplus` extAsInt 1 "XP" b) 0 brs))
        , if null xa' then id else (:) ("XA", Text $ T.intercalate (T.singleton ';') xa')
        , if null md' then id else (:) ("MD", Text $ showMd md')
        , add_index "XI" "YI"
        , add_index "XJ" "YJ" ]
=======
        [ let vs = [ v | Just v <- map (lookup k . b_exts) brs ]
          in if null vs then id else updateE k $! maj vs | k <- do_maj ] ++
        [ let vs = [ v | Just (Int v) <- map (lookup k . b_exts) brs ]
          in if null vs then id else updateE k $! Int (rmsq vs) | k <- do_rmsq ] ++
        [ deleteE k | k <- useless ] ++
        [ updateE "NM" $! Int nm'
        , updateE "XP" $! Int (foldl' (\a b -> a `oplus` extAsInt 1 "XP" b) 0 brs)
        , if null xa' then id else updateE "XA" $! (Text $ T.intercalate (T.singleton ';') xa')
        , if null md' then id else updateE "MD" $! (Text $ showMd md') ]
>>>>>>> 650b44be

    useless = words "BQ CM FZ Q2 R2 XM XO XG YQ EN CQ CS E2 FS OQ OP OC U2 H0 H1 H2 HI NH IH ZQ"
    do_rmsq = words "AM AS MQ PQ SM UQ"
    do_maj  = words "X0 X1 XT XS XF XE BC LB RG XI XJ YI YJ"

minViewBy :: (a -> a -> Ordering) -> [a] -> (a,[a])
minViewBy  _  [    ] = error "minViewBy on empty list"
minViewBy cmp (x:xs) = go x [] xs
  where
    go m acc [    ] = (m,acc)
    go m acc (a:as) = case m `cmp` a of GT -> go a (m:acc) as
                                        _  -> go m (a:acc) as

data MdFail = MdFail [(CigOp, Int)] [MdOp] [Nucleotides] [Nucleotides]

mk_new_md :: [(CigOp, Int)] -> [MdOp] -> [Nucleotides] -> [Nucleotides] -> Either MdFail [MdOp]
mk_new_md = mk_new_md' []

mk_new_md' :: [MdOp] -> [(CigOp, Int)] -> [MdOp] -> [Nucleotides] -> [Nucleotides] -> Either MdFail [MdOp]
mk_new_md' acc [] [] [] [] = Right $ normalize [] acc
    where
        normalize          a  (MdNum  0:os) = normalize               a  os
        normalize (MdNum n:a) (MdNum  m:os) = normalize (MdNum  (n+m):a) os
        normalize          a  (MdDel []:os) = normalize               a  os
        normalize (MdDel u:a) (MdDel  v:os) = normalize (MdDel (v++u):a) os
        normalize          a  (       o:os) = normalize            (o:a) os
        normalize          a  [           ] = a

mk_new_md' acc (( _ , 0):cigs)  mds  osq nsq = mk_new_md' acc cigs mds osq nsq
mk_new_md' acc cigs (MdNum  0 : mds) osq nsq = mk_new_md' acc cigs mds osq nsq
mk_new_md' acc cigs (MdDel [] : mds) osq nsq = mk_new_md' acc cigs mds osq nsq

mk_new_md' acc ((Mat, u):cigs) (MdRep b : mds) (_:osq) (n:nsq)
    | b == n    = mk_new_md' (MdNum 1 : acc) ((Mat, u-1):cigs) mds osq nsq
    | otherwise = mk_new_md' (MdRep b : acc) ((Mat, u-1):cigs) mds osq nsq

mk_new_md' acc ((Mat, u):cigs) (MdNum v : mds) (o:osq) (n:nsq)
    | o == n    = mk_new_md' (MdNum 1 : acc) ((Mat, u-1):cigs) (MdNum (v-1) : mds) osq nsq
    | otherwise = mk_new_md' (MdRep o : acc) ((Mat, u-1):cigs) (MdNum (v-1) : mds) osq nsq

mk_new_md' acc ((Del, n):cigs) (MdDel bs : mds) osq nsq | n == length bs = mk_new_md' (MdDel bs : acc)    cigs               mds  osq nsq
mk_new_md' acc ((Del, n):cigs) (MdDel (b:bs) : mds) osq nsq = mk_new_md' (MdDel     [b] : acc) ((Del,n-1):cigs) (MdDel    bs:mds) osq nsq
mk_new_md' acc ((Del, n):cigs) (MdRep   b    : mds) osq nsq = mk_new_md' (MdDel     [b] : acc) ((Del,n-1):cigs)              mds  osq nsq
mk_new_md' acc ((Del, n):cigs) (MdNum   m    : mds) osq nsq = mk_new_md' (MdDel [nucsN] : acc) ((Del,n-1):cigs) (MdNum (m-1):mds) osq nsq

mk_new_md' acc ((Ins, n):cigs) md osq nsq = mk_new_md' acc cigs md (drop n osq) (drop n nsq)
mk_new_md' acc ((SMa, n):cigs) md osq nsq = mk_new_md' acc cigs md (drop n osq) (drop n nsq)
mk_new_md' acc ((HMa, _):cigs) md osq nsq = mk_new_md' acc cigs md         osq          nsq
mk_new_md' acc ((Pad, _):cigs) md osq nsq = mk_new_md' acc cigs md         osq          nsq
mk_new_md' acc ((Nop, _):cigs) md osq nsq = mk_new_md' acc cigs md         osq          nsq

mk_new_md' _acc cigs ms osq nsq = Left $ MdFail cigs ms osq nsq

consensus :: Qual -> [ (Nucleotides, Qual) ] -> (Nucleotides, Qual)
consensus (Q maxq) nqs = if qr > 3 then (n0, Q qr) else (nucsN, Q 0)
  where
    accs :: U.Vector Int
    accs = U.accum (+) (U.replicate 16 0) [ (fromIntegral n, fromIntegral q) | (Ns n,Q q) <- nqs ]

    (n0,q0) : (_,q1) : _ = sortBy (flip $ comparing snd) $ zip [Ns 0 ..] $ U.toList accs
    qr = fromIntegral $ (q0-q1) `min` fromIntegral maxq


-- Cheap version: simply takes the lexically first record, adds XP field
do_cheap_collapse :: [BamRaw] -> ( Politics BamRaw, [BamRaw] )
do_cheap_collapse [b] = ( Representative                     b, [] )
do_cheap_collapse  bs = ( Representative $ replaceXP new_xp b0, bx )
  where
    (b0, bx) = minViewBy (comparing br_qname) bs
    new_xp   = foldl' (\a b -> a `oplus` br_extAsInt 1 "XP" b) 0 bs

replaceXP :: Int -> BamRaw -> BamRaw
replaceXP new_xp b0 = bamRaw 0 . xpcode . raw_data . mutateBamRaw b0 $ removeExt "XP"
  where
    xpcode r | new_xp == 1 = r
             | -0x80 <= new_xp && new_xp < 0 = r `B.append` B.pack [ c2w 'X', c2w 'P', c2w 'c',
                                                                     fromIntegral $ new_xp .&. 0xff ]
             | new_xp < 0x100                = r `B.append` B.pack [ c2w 'X', c2w 'P', c2w 'C',
                                                                     fromIntegral $ new_xp .&. 0xff ]
             | new_xp < 0x10000              = r `B.append` B.pack [ c2w 'X', c2w 'P', c2w 'S',
                                                                     fromIntegral $ (new_xp `shiftR`  0).&. 0xff,
                                                                     fromIntegral $ (new_xp `shiftR`  8) .&. 0xff ]
             | otherwise   = r `B.append` B.pack [ c2w 'X', c2w 'P', c2w 'i',
                                                   fromIntegral $ (new_xp `shiftR`  0) .&. 0xff,
                                                   fromIntegral $ (new_xp `shiftR`  8) .&. 0xff,
                                                   fromIntegral $ (new_xp `shiftR` 16) .&. 0xff,
                                                   fromIntegral $ (new_xp `shiftR` 24) .&. 0xff ]

oplus :: Int -> Int -> Int
_ `oplus` (-1) = -1
(-1) `oplus` _ = -1
a `oplus` b = a + b

-- | Normalize a read's alignment to fall into the canonical region
-- of [0..l].  Takes the name of the reference sequence and its length.
normalizeTo :: Seqid -> Int -> BamRaw -> BamRaw
normalizeTo nm l br = mutateBamRaw br $ do setPos (br_pos br `mod` l)
                                           setMpos (br_mpos br `mod` l)
                                           setBin (br_pos br `mod` l) (br_aln_length br)
                                           when dups_are_fine $ setMapq 37 >> removeExt "XA"
  where
    dups_are_fine  = all_match_XA (br_extAsString "XA" br)
    all_match_XA s = case T.split ';' s of [xa1, xa2] | T.null xa2 -> one_match_XA xa1
                                           [xa1]                   -> one_match_XA xa1
                                           _                       -> False
    one_match_XA s = case T.split ',' s of (sq:pos:_) | sq == nm   -> pos_match_XA pos ; _ -> False
    pos_match_XA s = case T.readInt s   of Just (p,z) | T.null z   -> int_match_XA p ;   _ -> False
    int_match_XA p | p >= 0    =  (p-1) `mod` l == br_pos br `mod` l && not (br_isReversed br)
                   | otherwise = (-p-1) `mod` l == br_pos br `mod` l && br_isReversed br


-- | Wraps a read to be fully contained in the canonical interval
-- [0..l].  If the read overhangs, it is duplicated and both copies are
-- suitably masked.
wrapTo :: Int -> BamRaw -> [BamRaw]
wrapTo l br = if overhangs then do_wrap else [br]
  where
    overhangs = not (br_isUnmapped br) && br_pos br < l && l < br_pos br + br_aln_length br

    do_wrap = let b = decodeBamEntry br in
              case split_ecig (l - b_pos b) $ toECig (b_cigar b) (maybe [] id $ getMd b) of
                  (left,right) -> [ encodeBamEntry $ b { b_cigar = toCigar  left }            `setMD` left
                                  , encodeBamEntry $ b { b_cigar = toCigar right, b_pos = 0 } `setMD` right ]

-- | Split an 'ECig' into two at some position.  The position is counted
-- in terms of the reference (therefore, deletions count, insertions
-- don't).  The parts that would be skipped if we were splitting lists
-- are replaced by soft masks.
split_ecig :: Int -> ECig -> (ECig, ECig)
split_ecig _    WithMD = (WithMD,       WithMD)
split_ecig _ WithoutMD = (WithoutMD, WithoutMD)
split_ecig 0       ecs = (mask_all ecs,    ecs)

split_ecig i (Ins' n ecs) = case split_ecig i ecs of (u,v) -> (Ins' n u, SMa' n v)
split_ecig i (SMa' n ecs) = case split_ecig i ecs of (u,v) -> (SMa' n u, SMa' n v)
split_ecig i (HMa' n ecs) = case split_ecig i ecs of (u,v) -> (HMa' n u, HMa' n v)
split_ecig i (Pad' n ecs) = case split_ecig i ecs of (u,v) -> (Pad' n u,        v)

split_ecig i (Mat' n ecs)
    | i >= n    = case split_ecig (i-n) ecs of (u,v) -> (Mat' n u, SMa' n v)
    | otherwise = (Mat' i $ SMa' (n-i) $ mask_all ecs, SMa' i $ Mat' (n-i) ecs)

split_ecig i (Rep' x ecs) = case split_ecig (i-1) ecs of (u,v) -> (Rep' x u, SMa' 1 v)
split_ecig i (Del' x ecs) = case split_ecig (i-1) ecs of (u,v) -> (Del' x u,        v)

split_ecig i (Nop' n ecs)
    | i >= n    = case split_ecig (i-n) ecs of (u,v) -> (Nop' n u,        v)
    | otherwise = (Nop' i $ mask_all ecs, Nop' (n-i) ecs)

mask_all :: ECig -> ECig
mask_all      WithMD = WithMD
mask_all   WithoutMD = WithoutMD
mask_all (Nop' _ ec) =          mask_all ec
mask_all (HMa' _ ec) =          mask_all ec
mask_all (Pad' _ ec) =          mask_all ec
mask_all (Del' _ ec) =          mask_all ec
mask_all (Rep' _ ec) = SMa' 1 $ mask_all ec
mask_all (Mat' n ec) = SMa' n $ mask_all ec
mask_all (Ins' n ec) = SMa' n $ mask_all ec
mask_all (SMa' n ec) = SMa' n $ mask_all ec

-- | Argh, this business with the CIGAR operations is a mess, it gets
-- worse when combined with MD.  Okay, we will support CIGAR (no "=" and
-- "X" operations) and MD.  If we have MD on input, we generate it on
-- output, too.  And in between, we break everything into /very small/
-- operations.  (Yes, the two terminating constructors are a weird
-- hack.)

data ECig = WithMD                      -- terminate, do generate MD field
          | WithoutMD                   -- terminate, don't bother with MD
          | Mat' Int ECig
          | Rep' Nucleotides ECig
          | Ins' Int ECig
          | Del' Nucleotides ECig
          | Nop' Int ECig
          | SMa' Int ECig
          | HMa' Int ECig
          | Pad' Int ECig


toECig :: Cigar -> [MdOp] -> ECig
toECig (Cigar cig) md = go cig md
  where
    go        cs  (MdNum  0:mds) = go cs mds
    go        cs  (MdDel []:mds) = go cs mds
    go ((_,0):cs)           mds  = go cs mds
    go [        ] [            ] = WithMD               -- all was fine to the very end
    go [        ]              _ = WithoutMD            -- here it wasn't fine

    go ((Mat,n):cs) (MdRep x:mds)      = Rep'   x   $ go  ((Mat,n-1):cs)             mds
    go ((Mat,n):cs) (MdNum m:mds)
       | n < m                         = Mat'   n   $ go             cs (MdNum (m-n):mds)
       | n > m                         = Mat'   m   $ go  ((Mat,n-m):cs)             mds
       | otherwise                     = Mat'   n   $ go             cs              mds
    go ((Mat,n):cs)            _       = Mat'   n   $ go'            cs

    go ((Ins,n):cs)               mds  = Ins'   n   $ go             cs              mds
    go ((Del,n):cs) (MdDel (x:xs):mds) = Del'   x   $ go  ((Del,n-1):cs)   (MdDel xs:mds)
    go ((Del,n):cs)                 _  = Del' nucsN $ go' ((Del,n-1):cs)

    go ((Nop,n):cs) mds = Nop' n $ go cs mds
    go ((SMa,n):cs) mds = SMa' n $ go cs mds
    go ((HMa,n):cs) mds = HMa' n $ go cs mds
    go ((Pad,n):cs) mds = Pad' n $ go cs mds

    -- We jump here once the MD fiels ran out early or was messed up.
    -- We no longer bother with it (this also happens if the MD isn't
    -- present to begin with).
    go' ((_,0):cs)   = go' cs
    go' [        ]   = WithoutMD                        -- we didn't have MD or it was broken

    go' ((Mat,n):cs) = Mat'   n   $ go'            cs
    go' ((Ins,n):cs) = Ins'   n   $ go'            cs
    go' ((Del,n):cs) = Del' nucsN $ go' ((Del,n-1):cs)

    go' ((Nop,n):cs) = Nop'   n   $ go' cs
    go' ((SMa,n):cs) = SMa'   n   $ go' cs
    go' ((HMa,n):cs) = HMa'   n   $ go' cs
    go' ((Pad,n):cs) = Pad'   n   $ go' cs


-- We normalize matches, deletions and soft masks, because these are the
-- operations we generate.  Everything else is either already normalized
-- or nobody really cares anyway.
toCigar :: ECig -> Cigar
toCigar = Cigar . go
  where
    go       WithMD = []
    go    WithoutMD = []

    go (Ins' n ecs) = (Ins,n) : go ecs
    go (Nop' n ecs) = (Nop,n) : go ecs
    go (HMa' n ecs) = (HMa,n) : go ecs
    go (Pad' n ecs) = (Pad,n) : go ecs
    go (SMa' n ecs) = go_sma n ecs
    go (Mat' n ecs) = go_mat n ecs
    go (Rep' _ ecs) = go_mat 1 ecs
    go (Del' _ ecs) = go_del 1 ecs

    go_sma !n (SMa' m ecs) = go_sma (n+m) ecs
    go_sma !n         ecs  = (SMa,n) : go ecs

    go_mat !n (Mat' m ecs) = go_mat (n+m) ecs
    go_mat !n (Rep' _ ecs) = go_mat (n+1) ecs
    go_mat !n         ecs  = (Mat,n) : go ecs

    go_del !n (Del' _ ecs) = go_del (n+1) ecs
    go_del !n         ecs  = (Del,n) : go ecs



-- | Create an MD field from an extended CIGAR and place it in a record.
-- We build it piecemeal (in 'go'), call out to 'addNum', 'addRep',
-- 'addDel' to make sure the operations are not generated in a
-- degenerate manner, and finally check if we're even supposed to create
-- an MD field.
setMD :: BamRec -> ECig -> BamRec
setMD b ec = case go ec of
<<<<<<< HEAD
    Just md -> b { b_exts = ( "MD", Text $ showMd md ) :  (b_exts b) }
    Nothing -> b { b_exts = filter ((/=) "MD" . fst) (b_exts b) }
=======
    Just md -> b { b_exts = updateE "MD" (Text $ showMd md) (b_exts b) }
    Nothing -> b { b_exts = deleteE "MD"                    (b_exts b) }
>>>>>>> 650b44be
  where
    go  WithMD      = Just []
    go  WithoutMD   = Nothing

    go (Ins' _ ecs) = go ecs
    go (Nop' _ ecs) = go ecs
    go (SMa' _ ecs) = go ecs
    go (HMa' _ ecs) = go ecs
    go (Pad' _ ecs) = go ecs
    go (Mat' n ecs) = (if n ==  0 then id else fmap (addNum n)) $ go ecs
    go (Rep' x ecs) = (if isGap x then id else fmap (addRep x)) $ go ecs
    go (Del' x ecs) = (if isGap x then id else fmap (addDel x)) $ go ecs

    addNum n (MdNum m : mds) = MdNum (n+m) : mds
    addNum n            mds  = MdNum   n   : mds

    addRep x            mds  = MdRep   x   : mds

    addDel x (MdDel y : mds) = MdDel (x:y) : mds
    addDel x            mds  = MdDel  [x]  : mds<|MERGE_RESOLUTION|>--- conflicted
+++ resolved
@@ -449,19 +449,6 @@
     xa' = nub' [ T.split ';' xas | Just (Text xas) <- map (lookup "XA" . b_exts) brs ]
 
     modify_extensions es = foldr ($!) es $
-<<<<<<< HEAD
-        [ let vs = [ v | Just v <- map (M.lookup k . b_exts) brs ]
-          in if null vs then id else (:) (k, maj vs) | k <- do_maj ] ++
-        [ let vs = [ v | Just (Int v) <- map (lookup k . b_exts) brs ]
-          in if null vs then id else (:) (k, Int (rmsq vs)) | k <- do_rmsq ] ++
-        [ M.delete k | k <- useless ] ++
-        [ (:) ("NM", Int nm')
-        , (:) ("XP", Int (foldl' (\a b -> a `oplus` extAsInt 1 "XP" b) 0 brs))
-        , if null xa' then id else (:) ("XA", Text $ T.intercalate (T.singleton ';') xa')
-        , if null md' then id else (:) ("MD", Text $ showMd md')
-        , add_index "XI" "YI"
-        , add_index "XJ" "YJ" ]
-=======
         [ let vs = [ v | Just v <- map (lookup k . b_exts) brs ]
           in if null vs then id else updateE k $! maj vs | k <- do_maj ] ++
         [ let vs = [ v | Just (Int v) <- map (lookup k . b_exts) brs ]
@@ -471,7 +458,6 @@
         , updateE "XP" $! Int (foldl' (\a b -> a `oplus` extAsInt 1 "XP" b) 0 brs)
         , if null xa' then id else updateE "XA" $! (Text $ T.intercalate (T.singleton ';') xa')
         , if null md' then id else updateE "MD" $! (Text $ showMd md') ]
->>>>>>> 650b44be
 
     useless = words "BQ CM FZ Q2 R2 XM XO XG YQ EN CQ CS E2 FS OQ OP OC U2 H0 H1 H2 HI NH IH ZQ"
     do_rmsq = words "AM AS MQ PQ SM UQ"
@@ -730,13 +716,8 @@
 -- an MD field.
 setMD :: BamRec -> ECig -> BamRec
 setMD b ec = case go ec of
-<<<<<<< HEAD
-    Just md -> b { b_exts = ( "MD", Text $ showMd md ) :  (b_exts b) }
-    Nothing -> b { b_exts = filter ((/=) "MD" . fst) (b_exts b) }
-=======
     Just md -> b { b_exts = updateE "MD" (Text $ showMd md) (b_exts b) }
     Nothing -> b { b_exts = deleteE "MD"                    (b_exts b) }
->>>>>>> 650b44be
   where
     go  WithMD      = Just []
     go  WithoutMD   = Nothing
