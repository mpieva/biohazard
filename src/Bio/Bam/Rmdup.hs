{-# LANGUAGE ExistentialQuantification, RecordWildCards, NamedFieldPuns, BangPatterns, FlexibleContexts #-}
module Bio.Bam.Rmdup(
            rmdup, Collapse, cons_collapse, cheap_collapse,
            cons_collapse_keep, cheap_collapse_keep,
            check_sort, normalizeTo, wrapTo
    ) where

import Bio.Bam.Evan                     ( removeWarts )
import Bio.Bam.Header
import Bio.Bam.Raw
import Bio.Bam.Rec
import Bio.Base
import Bio.Iteratee
import Control.Monad                    ( when )
import Data.Bits
import Data.List
import Data.Ord                         ( comparing )

import qualified Data.ByteString        as B
import qualified Data.ByteString.Unsafe as B
import qualified Data.ByteString.Char8  as T
import qualified Data.Iteratee          as I
import qualified Data.Map               as M
import qualified Data.Vector.Generic    as V
import qualified Data.Vector.Unboxed    as U

-- | Uniform treatment of raw and parsed BAM records.  Might grow into
-- something even bigger.

class BAMREC a where
    inject          :: BamRaw -> a              -- convert from BamRaw
    project         :: a -> BamRaw              -- convert to BamRaw
    is_mate_of      :: a -> a -> Bool           -- check if two records form a mate
    make_singleton  :: a -> a                   -- remove all PE related flags
    flag_dup        :: a -> a                   -- flag as duplicate
    add_xp_of       :: a -> a -> a              -- add XP field of forst read to that of second

data Collapse = forall a . BAMREC a => Collapse {
                    collapse :: [a] -> (Politics a,[a]),    -- cluster to consensus and stuff or representative and stuff
                    originals :: [a] -> [a] }               -- treatment of the redundant original reads

data Politics a = Consensus a | Representative a

fromPolitics :: Politics a -> a
fromPolitics (Consensus      a) = a
fromPolitics (Representative a) = a


cons_collapse :: Qual -> Collapse
cons_collapse maxq = Collapse (do_collapse maxq) (const [])

cons_collapse_keep :: Qual -> Collapse
cons_collapse_keep maxq = Collapse (do_collapse maxq) (map flag_dup)

cheap_collapse :: Collapse
cheap_collapse = Collapse do_cheap_collapse (const [])

cheap_collapse_keep :: Collapse
cheap_collapse_keep = Collapse do_cheap_collapse (map flag_dup)

instance BAMREC BamRaw where
    inject  = id
    project = id
    make_singleton b = mutateBamRaw b $ setFlag (br_flag b .&. complement pflags)
    flag_dup       b = mutateBamRaw b $ setFlag (br_flag b .|. flagDuplicate)
    add_xp_of    w v = replaceXP (br_extAsInt 1 "XP" w `oplus` br_extAsInt 1 "XP" v) v
    is_mate_of   a b = br_qname a == br_qname b && br_isPaired a && br_isPaired b && br_isFirstMate a == br_isSecondMate b

instance BAMREC BamRec where
    inject  = removeWarts . decodeBamEntry
    project = encodeBamEntry
    make_singleton b = b { b_flag = b_flag b .&. complement pflags }
    flag_dup       b = b { b_flag = b_flag b .|. flagDuplicate }
    add_xp_of    w v = v { b_exts = updateE "XP" (Int $ extAsInt 1 "XP" w `oplus` extAsInt 1 "XP" v) (b_exts v) }
    is_mate_of   a b = b_qname a == b_qname b && isPaired a && isPaired b && isFirstMate a == isSecondMate b

pflags :: Int
pflags = flagPaired .|. flagProperlyPaired .|. flagMateUnmapped .|. flagMateReversed .|. flagFirstMate .|. flagSecondMate

-- | Removes duplicates from an aligned, sorted BAM stream.
--
-- The incoming stream must be sorted by coordinate, and we check for
-- violations of that assumption.  We cannot assume that length was
-- taken into account when sorting (samtools doesn't do so), so
-- duplicates may be separated by reads that start at the same position
-- but have different length or different strand.
--
-- We are looking at three different kinds of reads:  paired reads, true
-- single ended reads, merged or trimmed reads.  They are somewhat
-- different, but here's the situation if we wanted to treat them
-- separately.  These conditions define a set of duplicates:
--
-- Merged or trimmed:  We compare the leftmost coordinates and the
-- aligned length.  If the library prep is strand-preserving, we also
-- compare the strand.
--
-- Paired: We compare both left-most coordinates (b_pos and b_mpos).  If
-- the library prep is strand-preserving, only first-mates can be
-- duplicates of first-mates.  Else a first-mate can be the duplicate of
-- a second-mate.  There may be pairs with one unmapped mate.  This is
-- not a problem as they get assigned synthetic coordinates and will be
-- handled smoothly.
--
-- True singles:  We compare only the leftmost coordinate.  It does not
-- matter if the library prep is strand-preserving, the strand always
-- matters.
--
-- Across these classes, we can see more duplicates:
--
-- Merged/trimmed and paired:  these can be duplicates if the merging
-- failed for the pair.  We would need to compare the outer coordinates
-- of the merged reads to the two 5' coordinates of the pair.  However,
-- since we don't have access to the mate, we cannot actually do
-- anything right here.  This case should be solved externally by
-- merging those pairs that overlap in coordinate space.
--
-- Single and paired:  in the single case, we only have one coordinate
-- to compare.  This will inevitably lead to trouble, as we could find
-- that the single might be the duplicate of two pairs, but those two
-- pairs are definitely not duplicates of each other.  We solve it by
-- removing the single read(s).
--
-- Single and merged/trimmed:  same trouble as in the single+paired
-- case.  We remove the single to solve it.
--
--
-- In principle, we might want to allow some wiggle room in the
-- coordinates.  So far, this has not been implemented.  It adds the
-- complication that groups of separated reads can turn into a set of
-- duplicates because of the appearance of a new reads.  Needs some
-- thinking about... or maybe it's not too important.
--
-- Once a set of duplicates is collected, we perform a majority vote on
-- the correct CIGAR line.  Of all those reads that agree on this CIGAR
-- line, a consensus is called, quality scores are adjusted and clamped
-- to a maximum, the MD field is updated and the XP field is assigned
-- the number of reads in the original cluster.  The new MAPQ becomes
-- the RMSQ of the map qualities of all reads.
--
-- Treatment of Read Groups:  We generalize by providing a "label"
-- function; only reads that have the same label are considered
-- duplicates of each other.  The typical label function would extract
-- read groups, libraries or samples.

rmdup :: (Monad m, Ord l) => (BamRaw -> l) -> Bool -> Collapse -> Enumeratee [BamRaw] [BamRaw] m r
rmdup label strand_preserved collapse_cfg =
    -- Easiest way to go about this:  We simply collect everything that
    -- starts at some specific coordinate and group it appropriately.
    -- Treat the groups separately, output, go on.
    check_sort "input must be sorted for rmdup to work" ><>
    mapGroups rmdup_group ><>
    check_sort "internal error, output isn't sorted anymore"
  where
    rmdup_group = nice_sort . do_rmdup label strand_preserved collapse_cfg
    same_pos u v = br_cpos u == br_cpos v
    br_cpos br = (br_rname br, br_pos br)

    nice_sort x = sortBy (comparing br_l_seq) x

    mapGroups f o = I.tryHead >>= maybe (return o) (\a -> eneeCheckIfDone (mg1 f a []) o)
    mg1 f a acc k = I.tryHead >>= \mb -> case mb of
                        Nothing -> return . k . Chunk . f $ a:acc
                        Just b | same_pos a b -> mg1 f a (b:acc) k
                               | otherwise -> eneeCheckIfDone (mg1 f b []) . k . Chunk . f $ a:acc

check_sort :: Monad m => String -> Enumeratee [BamRaw] [BamRaw] m a
check_sort msg out = I.tryHead >>= maybe (return out) (\a -> eneeCheckIfDone (step a) out)
  where
    step a k = I.tryHead >>= maybe (return . k $ Chunk [a]) (step' a k)
    step' a k b | (br_rname a, br_pos a) > (br_rname b, br_pos b) = fail $ "rmdup: " ++ msg
                | otherwise = eneeCheckIfDone (step b) . k $ Chunk [a]


{- | Workhorse for duplicate removal.

 - Unmapped fragments should not be considered to be duplicates of
   mapped fragments.  The /unmapped/ flag can serve for that:  while
   there are two classes of /unmapped/ reads (those that are not mapped
   and those that are mapped to an invalid position), the two sets will
   always have different coordinates.  (Unfortunately, correct duplicate
   removal now relies on correct /unmapped/ and /mate unmapped/ flags,
   and we don't get them from unmodified BWA.  So correct operation
   requires patched BWA or a run of @bam-fixpair@.)

   (1) Other definitions (e.g. lack of CIGAR) don't work, because that
       information won't be available for the mate.

   (2) This would amount to making the /unmapped/ flag part of the
       coordinate, but samtools is not going to take it into account
       when sorting.

   (3) Instead, both flags become part of the /mate pos/ grouping
       criterion.

 - First Mates should (probably) not be considered duplicates of Second
   Mates.  This is unconditionally true for libraries with A\/B-style
   adapters (definitely 454, probably Mathias' ds protocol) and the ss
   protocol, it is not true for fork adapter protocols (vanilla Illumina
   protocol).  So it has to be an option, which would ideally be derived
   from header information.

 - This code ignores read groups, but it will do a majority vote on the
   @RG@ field and call consensi for the index sequences.  If you believe
   that duplicates across read groups are impossible, you must call it
   with an appropriately filtered stream.

 - Half-Aligned Pairs (meaning one known coordinate, while the validity
   of the alignments is immaterial) are rather complicated:

   (1) Given that only one coordinate is known (5' of the aligned mate),
       we want to treat them like true singles.  But the unaligned mate
       should be kept if possible, though it should not contribute to a
       consensus sequence.  We assume nothing about the unaligned mate,
       not even that it /shouldn't/ be aligned, never mind the fact that
       it /couldn't/ be.  (The difference is in the finite abilities of
       real world aligners, naturally.)

   (2) Therefore, aligned reads with unaligned mates go to the same
       potential duplicate set as true singletons.  If at least one pair
       exists that might be a duplicate of those, all singletons and
       half-aligned mates are discarded.  Else a consensus is computed
       and replaces the aligned mates.

   (3) The unaligned mates end up in the same place in a BAM stream as
       the aligned mates (therefore we see them and can treat them
       locally).  We cannot call a consensus, since these molecules may
       well have different length, so we select one.  It doesn't really
       matter which one is selected, and since we're treating both mates
       at the same time, it doesn't even need to be reproducible without
       local information.  This is made to be the mate of the consensus.

   (4) See 'merge_singles' for how it's actually done.
-}

do_rmdup :: Ord l => (BamRaw -> l) -> Bool -> Collapse -> [BamRaw] -> [BamRaw]
do_rmdup label strand_preserved Collapse{..} =
    concatMap do_rmdup1 . M.elems . accumMap label id
  where
    do_rmdup1 rds = map project $ results ++ originals (leftovers ++ r1 ++ r2 ++ r3)
      where
        (results, leftovers) = merge_singles singles' unaligned' $
                [ (str, fromPolitics br) | ((_,str  ),br) <- M.toList merged' ] ++
                [ (str, fromPolitics br) | ((_,str,_),br) <- M.toList pairs' ]

        (raw_pairs, raw_singles)       = partition br_isPaired rds
        (merged, true_singles)         = partition br_isMergeTrimmed raw_singles

        (pairs, raw_half_pairs)        = partition br_totally_aligned raw_pairs
        (half_unaligned, half_aligned) = partition br_isUnmapped raw_half_pairs

        mkMap f x = let m1 = M.map collapse $ accumMap f inject x
                    in (M.map fst m1, concatMap snd $ M.elems m1)

        (pairs',r1)   = mkMap (\b -> (br_mate_pos b,   br_strand b, br_mate b)) pairs
        (merged',r2)  = mkMap (\b -> (br_aln_length b, br_strand b))            merged
        (singles',r3) = mkMap                          br_strand (true_singles++half_aligned)
        unaligned'    = accumMap br_strand inject half_unaligned

        br_strand b = strand_preserved && br_isReversed   b
        br_mate   b = strand_preserved && br_isFirstMate  b


-- | Merging information about true singles, merged singles,
-- half-aligned pairs, actually aligned pairs.
--
-- We collected aligned reads with unaligned mates together with aligned
-- true singles (@singles@).  We collected the unaligned mates, which
-- necessarily have the exact same alignment coordinates, separately
-- (@unaligned@).  If we don't find a matching true pair (that case is
-- already handled smoothly), we keep the highest quality unaligned
-- mate, pair it with the consensus of the aligned mates and aligned
-- singletons, and give it the lexically smallest name of the
-- half-aligned pairs.

-- NOTE:  I need to decide when to run 'make_singleton'.  Basically,
-- when we call a consensus for half-aligned pairs and keep
-- everything(?).  Then we don't have a mate for the consensus... though
-- we could decide to duplicate one mate read to get it.

merge_singles :: BAMREC a
              => M.Map Bool (Politics a)                -- strand --> true singles & half aligned
              -> M.Map Bool [a]                         -- strand --> half unaligned
              -> [ (Bool, a) ]                          -- strand --> paireds & mergeds
              -> ([a],[a])                              -- results, leftovers

merge_singles singles unaligneds = go
  where
    -- Say we generated a consensus or passed something through.  If
    -- there is a singleton consensus with the same strand, we should
    -- add in its XP field and discard it.  If there is a singleton
    -- representative, we add in its XP field and put it into the
    -- leftovers.  If there is unaligned stuff here that has the same
    -- strand, it goes to the leftovers.
    go ( (str, v) : paireds) =
        let (r,l) = merge_singles (M.delete str singles) (M.delete str unaligneds) paireds
            unal  = M.findWithDefault [] str unaligneds ++ l

        in case M.lookup str singles of
            Nothing                 -> (             v : r,     unal )
            Just (Consensus      w) -> ( add_xp_of w v : r,     unal )      -- XXX do we need this w?!
            Just (Representative w) -> ( add_xp_of w v : r, w : unal )

    -- No more pairs, delegate the problem
    go [] = merge_halves unaligneds (M.toList singles)


-- | Merging of half-aligned reads.  The first argument is a map of
-- unaligned reads (their mates are aligned to the current position),
-- the second is a list of reads that are aligned (their mates are not
-- aligned).
--
-- So, suppose we're looking at a 'Representative' that was passed
-- through.  We need to emit it along with its mate, which may be hidden
-- inside a list.  (Alternatively, we could force it to single, but that
-- fails if we're passing everything along somehow.)
--
-- Suppose we're looking at a 'Consensus'.  We could pair it with some
-- mate (which we'd need to duplicate), or we could turn it into a
-- singleton.  Duplication is ugly, so in this case, we force it to
-- singleton.

merge_halves :: BAMREC a
             => M.Map Bool [a]                          -- strand --> half unaligned
             -> [(Bool, Politics a)]                    -- strand --> true singles & half aligned
             -> ([a],[a])                               -- results, leftovers

-- Emitting a consensus: make it a single.  Nothing goes to leftovers;
-- we may still need it for something else to be emitted.  (While that
-- would be strange, making sure the BAM file stays completely valid is
-- probably better.)
merge_halves unaligneds ((_, Consensus v) : singles) =
    let (r,l) = merge_halves unaligneds singles
    in (make_singleton v : r, l)

-- Emitting a representative:  find the mate in the list of unaligned
-- reads (take up to one match to be robust), and emit that, too, as a
-- result.  Everything else goes to leftovers.  If the representative
-- happens to be unpaired, no mate is found and that case therefore is
-- handled smoothly.
merge_halves unaligneds ((str, Representative v) : singles) =
    let (r,l) = merge_halves (M.delete str unaligneds) singles
        (same,diff) = partition (is_mate_of v) $ M.findWithDefault [] str unaligneds
    in (v : take 1 same ++ r, drop 1 same ++ diff ++ l)

-- No more singles, all unaligneds are leftovers.
merge_halves unaligneds [] = ( [], concat $ M.elems unaligneds )




type MPos = (Refseq, Int, Bool, Bool)

br_mate_pos :: BamRaw -> MPos
br_mate_pos br = (br_mrnm br, br_mpos br, br_isUnmapped br, br_isMateUnmapped br)

br_totally_aligned :: BamRaw -> Bool
br_totally_aligned br = not (br_isUnmapped br || br_isMateUnmapped br)


accumMap :: Ord k => (a -> k) -> (a -> v) -> [a] -> M.Map k [v]
accumMap f g = go M.empty
  where
    go m [    ] = m
    go m (a:as) = let ws = M.findWithDefault [] (f a) m ; g' = g a
                  in g' `seq` go (M.insert (f a) (g':ws) m) as


{- We need to deal sensibly with each field, but different fields have
   different needs.  We can take the value from the first read to
   preserve determinism or because all reads should be equal anyway,
   aggregate over all reads computing either RMSQ or the most common
   value, delete a field because it wouldn't make sense anymore or
   because doing something sensible would be hard and we're going to
   ignore it anyway, or we calculate some special value; see below.
   Unknown fields will be taken from the first read, which seems to be a
   safe default.

   QNAME and most fields              taken from first
   FLAG qc fail                       majority vote
        dup                           deleted
   MAPQ                               rmsq
   CIGAR, SEQ, QUAL, MD, NM, XP       generated
   XA                                 concatenate all

   BQ, CM, FZ, Q2, R2, XM, XO, XG, YQ, EN
         deleted because they would become wrong

   CQ, CS, E2, FS, OQ, OP, OC, U2, H0, H1, H2, HI, NH, IH, ZQ
         delete because they will be ignored anyway

   AM, AS, MQ, PQ, SM, UQ
         compute rmsq

   X0, X1, XT, XS, XF, XE, BC, LB, RG, XI, YI, XJ, YJ
         majority vote -}

do_collapse :: Qual -> [BamRec] -> (Politics BamRec, [BamRec])
do_collapse (Q maxq) [br] | B.all (<= maxq) (b_qual br) = ( Representative br, [  ] )     -- no modifcation, pass through
                          | otherwise                   = ( Consensus   lq_br, [br] )     -- qualities reduced, must keep original
  where
    lq_br = br { b_qual  = B.map (min maxq) $ b_qual br
               , b_virtual_offset = 0
               , b_qname = b_qname br `B.snoc` c2w 'c' }

do_collapse maxq  brs = ( Consensus b0 { b_exts  = modify_extensions $ b_exts b0
                                       , b_flag  = failflag .&. complement flagDuplicate
                                       , b_mapq  = Q $ rmsq $ map (unQ . b_mapq) $ good brs
                                       , b_cigar = Cigar cigar'
                                       , b_seq   = V.fromList $ map fst cons_seq_qual
                                       , b_qual  = B.pack $ map (unQ . snd) cons_seq_qual
                                       , b_qname = b_qname b0 `B.snoc` 99
                                       , b_virtual_offset = 0 }, brs )              -- many modifications, must keep everything
  where
    !b0 = minimumBy (comparing b_qname) brs
    !most_fail = 2 * length (filter isFailsQC brs) > length brs
    !failflag | most_fail = b_flag b0 .|. flagFailsQC
              | otherwise = b_flag b0 .&. complement flagFailsQC

    rmsq xs = case foldl' (\(!n,!d) x -> (n + fromIntegral x * fromIntegral x, d + 1)) (0,0) xs of
        (!n,!d) -> round $ sqrt $ (n::Double) / fromIntegral (d::Int)

    maj xs = head . maximumBy (comparing length) . group . sort $ xs
    nub' = concatMap head . group . sort

    -- majority vote on the cigar lines, then filter
    !cigar' = maj $ map (unCigar . b_cigar) brs
    good = filter ((==) cigar' . unCigar . b_cigar)

    cons_seq_qual = [ consensus maxq [ (V.unsafeIndex (b_seq b) i, Q q)
                                     | b <- good brs, let q = if B.null (b_qual b) then 23 else B.unsafeIndex (b_qual b) i ]
                    | i <- [0 .. len - 1] ]
        where !len = V.length . b_seq . head $ good brs

<<<<<<< HEAD
    add_index k1 k2 = case [ T.length sq | b <- brs, Text sq <- maybe [] (:[]) $ lookup k1 (b_exts b) ] of
        [      ] -> id
        (!len:_) -> updateE k1 (Text $ T.pack $ show $ map fst conssq) .
                    updateE k2 (Text $ B.pack $ map ((+) 33 . unQ . snd) conssq)
            where
                inputs = [ (sq, qs) | es <- map b_exts brs
                                    , Text sq <- maybe [] (:[]) $ lookup k1 es
                                    , let qs = case lookup k2 es of
                                            -- Quality if available, else Q23 (~0.5% error rate)
                                            Just (Text t) -> t
                                            _             -> B.replicate len 56 ]

                conssq = [ consensus (Q 93) [ (toNucleotides $ T.index ns i, Q $ B.index qs i - 33)
                                            | (ns,qs) <- inputs ]
                         | i <- [0 .. len - 1] ]

=======
>>>>>>> 1ecf8f8b
    md' = case [ (b_seq b,md,b) | b <- good brs, Just md <- [ getMd b ] ] of
                [               ] -> []
                (seq1, md1,b) : _ -> case mk_new_md cigar' md1 (V.toList seq1) (map fst cons_seq_qual) of
                    Right x -> x
                    Left (MdFail cigs ms osq nsq) -> error $ unlines
                                    [ "Broken MD field when trying to construct new MD!"
                                    , "QNAME: " ++ show (b_qname b)
                                    , "POS:   " ++ shows (unRefseq (b_rname b)) ":" ++ show (b_pos b)
                                    , "CIGAR: " ++ show cigs
                                    , "MD:    " ++ show ms
                                    , "refseq:  " ++ show osq
                                    , "readseq: " ++ show nsq ]


    nm' = sum $ [ n | (Ins,n) <- cigar' ] ++ [ n | (Del,n) <- cigar' ] ++ [ 1 | MdRep _ <- md' ]
    xa' = nub' [ T.split ';' xas | Just (Text xas) <- map (lookup "XA" . b_exts) brs ]

    modify_extensions es = foldr ($!) es $
<<<<<<< HEAD
        [ let vs = [ v | Just v <- map (lookup k . b_exts) brs ]
          in if null vs then id else updateE k $! maj vs | k <- do_maj ] ++
        [ let vs = [ v | Just (Int v) <- map (lookup k . b_exts) brs ]
          in if null vs then id else updateE k $! Int (rmsq vs) | k <- do_rmsq ] ++
        [ deleteE k | k <- useless ] ++
        [ updateE "NM" $! Int nm'
        , updateE "XP" $! Int (foldl' (\a b -> a `oplus` extAsInt 1 "XP" b) 0 brs)
        , if null xa' then id else updateE "XA" $! (Text $ T.intercalate (T.singleton ';') xa')
        , if null md' then id else updateE "MD" $! (Text $ showMd md')
        , add_index "XI" "YI"
        , add_index "XJ" "YJ" ]
=======
        [ let vs = [ v | Just v <- map (M.lookup k . b_exts) brs ]
          in if null vs then id else M.insert k $! maj vs | k <- do_maj ] ++
        [ let vs = [ v | Just (Int v) <- map (M.lookup k . b_exts) brs ]
          in if null vs then id else M.insert k $! Int (rmsq vs) | k <- do_rmsq ] ++
        [ M.delete k | k <- useless ] ++
        [ M.insert "NM" $! Int nm'
        , M.insert "XP" $! Int (foldl' (\a b -> a `oplus` extAsInt 1 "XP" b) 0 brs)
        , if null xa' then id else M.insert "XA" $! (Text $ T.intercalate (T.singleton ';') xa')
        , if null md' then id else M.insert "MD" $! (Text $ showMd md') ]
>>>>>>> 1ecf8f8b

    useless = words "BQ CM FZ Q2 R2 XM XO XG YQ EN CQ CS E2 FS OQ OP OC U2 H0 H1 H2 HI NH IH ZQ"
    do_rmsq = words "AM AS MQ PQ SM UQ"
    do_maj  = words "X0 X1 XT XS XF XE BC LB RG XI XJ YI YJ"

minViewBy :: (a -> a -> Ordering) -> [a] -> (a,[a])
minViewBy  _  [    ] = error "minViewBy on empty list"
minViewBy cmp (x:xs) = go x [] xs
  where
    go m acc [    ] = (m,acc)
    go m acc (a:as) = case m `cmp` a of GT -> go a (m:acc) as
                                        _  -> go m (a:acc) as

data MdFail = MdFail [(CigOp, Int)] [MdOp] [Nucleotides] [Nucleotides]

mk_new_md :: [(CigOp, Int)] -> [MdOp] -> [Nucleotides] -> [Nucleotides] -> Either MdFail [MdOp]
mk_new_md = mk_new_md' []

mk_new_md' :: [MdOp] -> [(CigOp, Int)] -> [MdOp] -> [Nucleotides] -> [Nucleotides] -> Either MdFail [MdOp]
mk_new_md' acc [] [] [] [] = Right $ normalize [] acc
    where
        normalize          a  (MdNum  0:os) = normalize               a  os
        normalize (MdNum n:a) (MdNum  m:os) = normalize (MdNum  (n+m):a) os
        normalize          a  (MdDel []:os) = normalize               a  os
        normalize (MdDel u:a) (MdDel  v:os) = normalize (MdDel (v++u):a) os
        normalize          a  (       o:os) = normalize            (o:a) os
        normalize          a  [           ] = a

mk_new_md' acc (( _ , 0):cigs)  mds  osq nsq = mk_new_md' acc cigs mds osq nsq
mk_new_md' acc cigs (MdNum  0 : mds) osq nsq = mk_new_md' acc cigs mds osq nsq
mk_new_md' acc cigs (MdDel [] : mds) osq nsq = mk_new_md' acc cigs mds osq nsq

mk_new_md' acc ((Mat, u):cigs) (MdRep b : mds) (_:osq) (n:nsq)
    | b == n    = mk_new_md' (MdNum 1 : acc) ((Mat, u-1):cigs) mds osq nsq
    | otherwise = mk_new_md' (MdRep b : acc) ((Mat, u-1):cigs) mds osq nsq

mk_new_md' acc ((Mat, u):cigs) (MdNum v : mds) (o:osq) (n:nsq)
    | o == n    = mk_new_md' (MdNum 1 : acc) ((Mat, u-1):cigs) (MdNum (v-1) : mds) osq nsq
    | otherwise = mk_new_md' (MdRep o : acc) ((Mat, u-1):cigs) (MdNum (v-1) : mds) osq nsq

mk_new_md' acc ((Del, n):cigs) (MdDel bs : mds) osq nsq | n == length bs = mk_new_md' (MdDel bs : acc)    cigs               mds  osq nsq
mk_new_md' acc ((Del, n):cigs) (MdDel (b:bs) : mds) osq nsq = mk_new_md' (MdDel     [b] : acc) ((Del,n-1):cigs) (MdDel    bs:mds) osq nsq
mk_new_md' acc ((Del, n):cigs) (MdRep   b    : mds) osq nsq = mk_new_md' (MdDel     [b] : acc) ((Del,n-1):cigs)              mds  osq nsq
mk_new_md' acc ((Del, n):cigs) (MdNum   m    : mds) osq nsq = mk_new_md' (MdDel [nucsN] : acc) ((Del,n-1):cigs) (MdNum (m-1):mds) osq nsq

mk_new_md' acc ((Ins, n):cigs) md osq nsq = mk_new_md' acc cigs md (drop n osq) (drop n nsq)
mk_new_md' acc ((SMa, n):cigs) md osq nsq = mk_new_md' acc cigs md (drop n osq) (drop n nsq)
mk_new_md' acc ((HMa, _):cigs) md osq nsq = mk_new_md' acc cigs md         osq          nsq
mk_new_md' acc ((Pad, _):cigs) md osq nsq = mk_new_md' acc cigs md         osq          nsq
mk_new_md' acc ((Nop, _):cigs) md osq nsq = mk_new_md' acc cigs md         osq          nsq

mk_new_md' _acc cigs ms osq nsq = Left $ MdFail cigs ms osq nsq

consensus :: Qual -> [ (Nucleotides, Qual) ] -> (Nucleotides, Qual)
consensus (Q maxq) nqs = if qr > 3 then (n0, Q qr) else (nucsN, Q 0)
  where
    accs :: U.Vector Int
    accs = U.accum (+) (U.replicate 16 0) [ (fromIntegral n, fromIntegral q) | (Ns n,Q q) <- nqs ]

    (n0,q0) : (_,q1) : _ = sortBy (flip $ comparing snd) $ zip [Ns 0 ..] $ U.toList accs
    qr = fromIntegral $ (q0-q1) `min` fromIntegral maxq


-- Cheap version: simply takes the lexically first record, adds XP field
do_cheap_collapse :: [BamRaw] -> ( Politics BamRaw, [BamRaw] )
do_cheap_collapse [b] = ( Representative                     b, [] )
do_cheap_collapse  bs = ( Representative $ replaceXP new_xp b0, bx )
  where
    (b0, bx) = minViewBy (comparing br_qname) bs
    new_xp   = foldl' (\a b -> a `oplus` br_extAsInt 1 "XP" b) 0 bs

replaceXP :: Int -> BamRaw -> BamRaw
replaceXP new_xp b0 = bamRaw 0 . xpcode . raw_data . mutateBamRaw b0 $ removeExt "XP"
  where
    xpcode r | new_xp == 1 = r
             | -0x80 <= new_xp && new_xp < 0 = r `B.append` B.pack [ c2w 'X', c2w 'P', c2w 'c',
                                                                     fromIntegral $ new_xp .&. 0xff ]
             | new_xp < 0x100                = r `B.append` B.pack [ c2w 'X', c2w 'P', c2w 'C',
                                                                     fromIntegral $ new_xp .&. 0xff ]
             | new_xp < 0x10000              = r `B.append` B.pack [ c2w 'X', c2w 'P', c2w 'S',
                                                                     fromIntegral $ (new_xp `shiftR`  0).&. 0xff,
                                                                     fromIntegral $ (new_xp `shiftR`  8) .&. 0xff ]
             | otherwise   = r `B.append` B.pack [ c2w 'X', c2w 'P', c2w 'i',
                                                   fromIntegral $ (new_xp `shiftR`  0) .&. 0xff,
                                                   fromIntegral $ (new_xp `shiftR`  8) .&. 0xff,
                                                   fromIntegral $ (new_xp `shiftR` 16) .&. 0xff,
                                                   fromIntegral $ (new_xp `shiftR` 24) .&. 0xff ]

oplus :: Int -> Int -> Int
_ `oplus` (-1) = -1
(-1) `oplus` _ = -1
a `oplus` b = a + b

-- | Normalize a read's alignment to fall into the canonical region
-- of [0..l].  Takes the name of the reference sequence and its length.
normalizeTo :: Seqid -> Int -> BamRaw -> BamRaw
normalizeTo nm l br = mutateBamRaw br $ do setPos (br_pos br `mod` l)
                                           setMpos (br_mpos br `mod` l)
                                           setBin (br_pos br `mod` l) (br_aln_length br)
                                           when dups_are_fine $ setMapq 37 >> removeExt "XA"
  where
    dups_are_fine  = all_match_XA (br_extAsString "XA" br)
    all_match_XA s = case T.split ';' s of [xa1, xa2] | T.null xa2 -> one_match_XA xa1
                                           [xa1]                   -> one_match_XA xa1
                                           _                       -> False
    one_match_XA s = case T.split ',' s of (sq:pos:_) | sq == nm   -> pos_match_XA pos ; _ -> False
    pos_match_XA s = case T.readInt s   of Just (p,z) | T.null z   -> int_match_XA p ;   _ -> False
    int_match_XA p | p >= 0    =  (p-1) `mod` l == br_pos br `mod` l && not (br_isReversed br)
                   | otherwise = (-p-1) `mod` l == br_pos br `mod` l && br_isReversed br


-- | Wraps a read to be fully contained in the canonical interval
-- [0..l].  If the read overhangs, it is duplicated and both copies are
-- suitably masked.
wrapTo :: Int -> BamRaw -> [BamRaw]
wrapTo l br = if overhangs then do_wrap else [br]
  where
    overhangs = not (br_isUnmapped br) && br_pos br < l && l < br_pos br + br_aln_length br

    do_wrap = let b = decodeBamEntry br in
              case split_ecig (l - b_pos b) $ toECig (b_cigar b) (maybe [] id $ getMd b) of
                  (left,right) -> [ encodeBamEntry $ b { b_cigar = toCigar  left }            `setMD` left
                                  , encodeBamEntry $ b { b_cigar = toCigar right, b_pos = 0 } `setMD` right ]

-- | Split an 'ECig' into two at some position.  The position is counted
-- in terms of the reference (therefore, deletions count, insertions
-- don't).  The parts that would be skipped if we were splitting lists
-- are replaced by soft masks.
split_ecig :: Int -> ECig -> (ECig, ECig)
split_ecig _    WithMD = (WithMD,       WithMD)
split_ecig _ WithoutMD = (WithoutMD, WithoutMD)
split_ecig 0       ecs = (mask_all ecs,    ecs)

split_ecig i (Ins' n ecs) = case split_ecig i ecs of (u,v) -> (Ins' n u, SMa' n v)
split_ecig i (SMa' n ecs) = case split_ecig i ecs of (u,v) -> (SMa' n u, SMa' n v)
split_ecig i (HMa' n ecs) = case split_ecig i ecs of (u,v) -> (HMa' n u, HMa' n v)
split_ecig i (Pad' n ecs) = case split_ecig i ecs of (u,v) -> (Pad' n u,        v)

split_ecig i (Mat' n ecs)
    | i >= n    = case split_ecig (i-n) ecs of (u,v) -> (Mat' n u, SMa' n v)
    | otherwise = (Mat' i $ SMa' (n-i) $ mask_all ecs, SMa' i $ Mat' (n-i) ecs)

split_ecig i (Rep' x ecs) = case split_ecig (i-1) ecs of (u,v) -> (Rep' x u, SMa' 1 v)
split_ecig i (Del' x ecs) = case split_ecig (i-1) ecs of (u,v) -> (Del' x u,        v)

split_ecig i (Nop' n ecs)
    | i >= n    = case split_ecig (i-n) ecs of (u,v) -> (Nop' n u,        v)
    | otherwise = (Nop' i $ mask_all ecs, Nop' (n-i) ecs)

mask_all :: ECig -> ECig
mask_all      WithMD = WithMD
mask_all   WithoutMD = WithoutMD
mask_all (Nop' _ ec) =          mask_all ec
mask_all (HMa' _ ec) =          mask_all ec
mask_all (Pad' _ ec) =          mask_all ec
mask_all (Del' _ ec) =          mask_all ec
mask_all (Rep' _ ec) = SMa' 1 $ mask_all ec
mask_all (Mat' n ec) = SMa' n $ mask_all ec
mask_all (Ins' n ec) = SMa' n $ mask_all ec
mask_all (SMa' n ec) = SMa' n $ mask_all ec

-- | Argh, this business with the CIGAR operations is a mess, it gets
-- worse when combined with MD.  Okay, we will support CIGAR (no "=" and
-- "X" operations) and MD.  If we have MD on input, we generate it on
-- output, too.  And in between, we break everything into /very small/
-- operations.  (Yes, the two terminating constructors are a weird
-- hack.)

data ECig = WithMD                      -- terminate, do generate MD field
          | WithoutMD                   -- terminate, don't bother with MD
          | Mat' Int ECig
          | Rep' Nucleotides ECig
          | Ins' Int ECig
          | Del' Nucleotides ECig
          | Nop' Int ECig
          | SMa' Int ECig
          | HMa' Int ECig
          | Pad' Int ECig


toECig :: Cigar -> [MdOp] -> ECig
toECig (Cigar cig) md = go cig md
  where
    go        cs  (MdNum  0:mds) = go cs mds
    go        cs  (MdDel []:mds) = go cs mds
    go ((_,0):cs)           mds  = go cs mds
    go [        ] [            ] = WithMD               -- all was fine to the very end
    go [        ]              _ = WithoutMD            -- here it wasn't fine

    go ((Mat,n):cs) (MdRep x:mds)      = Rep'   x   $ go  ((Mat,n-1):cs)             mds
    go ((Mat,n):cs) (MdNum m:mds)
       | n < m                         = Mat'   n   $ go             cs (MdNum (m-n):mds)
       | n > m                         = Mat'   m   $ go  ((Mat,n-m):cs)             mds
       | otherwise                     = Mat'   n   $ go             cs              mds
    go ((Mat,n):cs)            _       = Mat'   n   $ go'            cs

    go ((Ins,n):cs)               mds  = Ins'   n   $ go             cs              mds
    go ((Del,n):cs) (MdDel (x:xs):mds) = Del'   x   $ go  ((Del,n-1):cs)   (MdDel xs:mds)
    go ((Del,n):cs)                 _  = Del' nucsN $ go' ((Del,n-1):cs)

    go ((Nop,n):cs) mds = Nop' n $ go cs mds
    go ((SMa,n):cs) mds = SMa' n $ go cs mds
    go ((HMa,n):cs) mds = HMa' n $ go cs mds
    go ((Pad,n):cs) mds = Pad' n $ go cs mds

    -- We jump here once the MD fiels ran out early or was messed up.
    -- We no longer bother with it (this also happens if the MD isn't
    -- present to begin with).
    go' ((_,0):cs)   = go' cs
    go' [        ]   = WithoutMD                        -- we didn't have MD or it was broken

    go' ((Mat,n):cs) = Mat'   n   $ go'            cs
    go' ((Ins,n):cs) = Ins'   n   $ go'            cs
    go' ((Del,n):cs) = Del' nucsN $ go' ((Del,n-1):cs)

    go' ((Nop,n):cs) = Nop'   n   $ go' cs
    go' ((SMa,n):cs) = SMa'   n   $ go' cs
    go' ((HMa,n):cs) = HMa'   n   $ go' cs
    go' ((Pad,n):cs) = Pad'   n   $ go' cs


-- We normalize matches, deletions and soft masks, because these are the
-- operations we generate.  Everything else is either already normalized
-- or nobody really cares anyway.
toCigar :: ECig -> Cigar
toCigar = Cigar . go
  where
    go       WithMD = []
    go    WithoutMD = []

    go (Ins' n ecs) = (Ins,n) : go ecs
    go (Nop' n ecs) = (Nop,n) : go ecs
    go (HMa' n ecs) = (HMa,n) : go ecs
    go (Pad' n ecs) = (Pad,n) : go ecs
    go (SMa' n ecs) = go_sma n ecs
    go (Mat' n ecs) = go_mat n ecs
    go (Rep' _ ecs) = go_mat 1 ecs
    go (Del' _ ecs) = go_del 1 ecs

    go_sma !n (SMa' m ecs) = go_sma (n+m) ecs
    go_sma !n         ecs  = (SMa,n) : go ecs

    go_mat !n (Mat' m ecs) = go_mat (n+m) ecs
    go_mat !n (Rep' _ ecs) = go_mat (n+1) ecs
    go_mat !n         ecs  = (Mat,n) : go ecs

    go_del !n (Del' _ ecs) = go_del (n+1) ecs
    go_del !n         ecs  = (Del,n) : go ecs



-- | Create an MD field from an extended CIGAR and place it in a record.
-- We build it piecemeal (in 'go'), call out to 'addNum', 'addRep',
-- 'addDel' to make sure the operations are not generated in a
-- degenerate manner, and finally check if we're even supposed to create
-- an MD field.
setMD :: BamRec -> ECig -> BamRec
setMD b ec = case go ec of
    Just md -> b { b_exts = updateE "MD" (Text $ showMd md) (b_exts b) }
    Nothing -> b { b_exts = deleteE "MD"                    (b_exts b) }
  where
    go  WithMD      = Just []
    go  WithoutMD   = Nothing

    go (Ins' _ ecs) = go ecs
    go (Nop' _ ecs) = go ecs
    go (SMa' _ ecs) = go ecs
    go (HMa' _ ecs) = go ecs
    go (Pad' _ ecs) = go ecs
    go (Mat' n ecs) = (if n ==  0 then id else fmap (addNum n)) $ go ecs
    go (Rep' x ecs) = (if isGap x then id else fmap (addRep x)) $ go ecs
    go (Del' x ecs) = (if isGap x then id else fmap (addDel x)) $ go ecs

    addNum n (MdNum m : mds) = MdNum (n+m) : mds
    addNum n            mds  = MdNum   n   : mds

    addRep x            mds  = MdRep   x   : mds

    addDel x (MdDel y : mds) = MdDel (x:y) : mds
    addDel x            mds  = MdDel  [x]  : mds<|MERGE_RESOLUTION|>--- conflicted
+++ resolved
@@ -431,25 +431,6 @@
                     | i <- [0 .. len - 1] ]
         where !len = V.length . b_seq . head $ good brs
 
-<<<<<<< HEAD
-    add_index k1 k2 = case [ T.length sq | b <- brs, Text sq <- maybe [] (:[]) $ lookup k1 (b_exts b) ] of
-        [      ] -> id
-        (!len:_) -> updateE k1 (Text $ T.pack $ show $ map fst conssq) .
-                    updateE k2 (Text $ B.pack $ map ((+) 33 . unQ . snd) conssq)
-            where
-                inputs = [ (sq, qs) | es <- map b_exts brs
-                                    , Text sq <- maybe [] (:[]) $ lookup k1 es
-                                    , let qs = case lookup k2 es of
-                                            -- Quality if available, else Q23 (~0.5% error rate)
-                                            Just (Text t) -> t
-                                            _             -> B.replicate len 56 ]
-
-                conssq = [ consensus (Q 93) [ (toNucleotides $ T.index ns i, Q $ B.index qs i - 33)
-                                            | (ns,qs) <- inputs ]
-                         | i <- [0 .. len - 1] ]
-
-=======
->>>>>>> 1ecf8f8b
     md' = case [ (b_seq b,md,b) | b <- good brs, Just md <- [ getMd b ] ] of
                 [               ] -> []
                 (seq1, md1,b) : _ -> case mk_new_md cigar' md1 (V.toList seq1) (map fst cons_seq_qual) of
@@ -468,7 +449,6 @@
     xa' = nub' [ T.split ';' xas | Just (Text xas) <- map (lookup "XA" . b_exts) brs ]
 
     modify_extensions es = foldr ($!) es $
-<<<<<<< HEAD
         [ let vs = [ v | Just v <- map (lookup k . b_exts) brs ]
           in if null vs then id else updateE k $! maj vs | k <- do_maj ] ++
         [ let vs = [ v | Just (Int v) <- map (lookup k . b_exts) brs ]
@@ -477,20 +457,7 @@
         [ updateE "NM" $! Int nm'
         , updateE "XP" $! Int (foldl' (\a b -> a `oplus` extAsInt 1 "XP" b) 0 brs)
         , if null xa' then id else updateE "XA" $! (Text $ T.intercalate (T.singleton ';') xa')
-        , if null md' then id else updateE "MD" $! (Text $ showMd md')
-        , add_index "XI" "YI"
-        , add_index "XJ" "YJ" ]
-=======
-        [ let vs = [ v | Just v <- map (M.lookup k . b_exts) brs ]
-          in if null vs then id else M.insert k $! maj vs | k <- do_maj ] ++
-        [ let vs = [ v | Just (Int v) <- map (M.lookup k . b_exts) brs ]
-          in if null vs then id else M.insert k $! Int (rmsq vs) | k <- do_rmsq ] ++
-        [ M.delete k | k <- useless ] ++
-        [ M.insert "NM" $! Int nm'
-        , M.insert "XP" $! Int (foldl' (\a b -> a `oplus` extAsInt 1 "XP" b) 0 brs)
-        , if null xa' then id else M.insert "XA" $! (Text $ T.intercalate (T.singleton ';') xa')
-        , if null md' then id else M.insert "MD" $! (Text $ showMd md') ]
->>>>>>> 1ecf8f8b
+        , if null md' then id else updateE "MD" $! (Text $ showMd md') ]
 
     useless = words "BQ CM FZ Q2 R2 XM XO XG YQ EN CQ CS E2 FS OQ OP OC U2 H0 H1 H2 HI NH IH ZQ"
     do_rmsq = words "AM AS MQ PQ SM UQ"
