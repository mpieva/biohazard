<<<<<<< HEAD
=======
{-# LANGUAGE OverloadedStrings, FlexibleContexts, BangPatterns #-}
>>>>>>> d27197c3
-- | Trimming of reads as found in BAM files.  Implements trimming low
-- quality sequence from the 3' end.

module Bio.Bam.Trim where

import Bio.Bam.Header
import Bio.Bam.Rec
import Bio.Base
import Bio.Iteratee
import Prelude

import Data.Bits
import Data.List ( inits, sortBy )

import qualified Data.Vector.Fusion.Stream      as S
import qualified Data.Vector.Hybrid.Internal    as Hybrid
import qualified Data.Vector.Generic            as V
import qualified Data.Vector.Unboxed            as U

-- | Trims from the 3' end of a sequence.
-- @trim_3\' p b@ trims the 3' end of the sequence in @b@ at the
-- earliest position such that @p@ evaluates to true on every suffix
-- that was trimmed off.  Note that the 3' end may be the beginning of
-- the sequence if it happens to be stored in reverse-complemented form.
-- Also note that trimming from the 3' end may not make sense for reads
-- that were constructed by merging paired end data (but we cannot take
-- care of that here).  Further note that trimming may break dependent
-- information, notably the "mate" information of the mate and many
-- optional fields.
--
-- TODO: The MD field is currently removed.  It should be repaired
-- instead.  Many other fields should be trimmed if present.

trim_3' :: ([Nucleotides] -> [Qual] -> Bool) -> BamRec -> BamRec
trim_3' p b | b_flag b `testBit` 4 = trim_rev
            | otherwise            = trim_fwd
  where
    trim_fwd = let l = subtract 1 . fromIntegral . length . takeWhile (uncurry p) $
                            zip (inits . reverse . V.toList $ b_seq b)
                                (inits . reverse . V.toList $ b_qual b)
               in trim_3 l b

    trim_rev = let l = subtract 1 . fromIntegral . length . takeWhile (uncurry p) $
                            zip (inits . V.toList $ b_seq  b)
                                (inits . V.toList $ b_qual b)
               in trim_3 l b

trim_3 :: Int -> BamRec -> BamRec
trim_3 l b | b_flag b `testBit` 4 = trim_rev
           | otherwise            = trim_fwd
  where
    trim_fwd = let (_, cigar') = trim_back_cigar (b_cigar b) l
               in b { b_seq   = V.take (V.length (b_seq  b) - l) (b_seq  b)
                    , b_qual  = V.take (V.length (b_qual b) - l) (b_qual b)
                    , b_cigar = cigar'
                    , b_exts  = deleteE "MD" (b_exts b) }

    trim_rev = let (off, cigar') = trim_fwd_cigar (b_cigar b) l
               in b { b_seq   = V.drop l (b_seq  b)
                    , b_qual  = V.drop l (b_qual b)
                    , b_cigar = cigar'
                    , b_exts  = deleteE "MD" (b_exts b)
                    , b_pos   = b_pos b + off
                    }

trim_back_cigar, trim_fwd_cigar :: V.Vector v Cigar => v Cigar -> Int -> ( Int, v Cigar )
trim_back_cigar c l = (o, V.fromList $ reverse c') where (o,c') = sanitize_cigar . trim_cigar l $ reverse $ V.toList c
trim_fwd_cigar  c l = (o, V.fromList           c') where (o,c') = sanitize_cigar $ trim_cigar l $ V.toList c

sanitize_cigar :: (Int, [Cigar]) -> (Int, [Cigar])
sanitize_cigar (o, [        ])                          = (o, [])
sanitize_cigar (o, (op:*l):xs) | op == Pad              = sanitize_cigar (o,xs)         -- del P
                               | op == Del || op == Nop = sanitize_cigar (o + l, xs)    -- adjust D,N
                               | op == Ins              = (o, (SMa :* l):xs)            -- I --> S
                               | otherwise              = (o, (op :* l):xs)             -- rest is fine

trim_cigar :: Int -> [Cigar] -> (Int, [Cigar])
trim_cigar 0 cs = (0, cs)
trim_cigar _ [] = (0, [])
trim_cigar l ((op:*ll):cs) | bad_op op = let (o,cs') = trim_cigar l cs in (o + reflen op ll, cs')
                           | otherwise = case l `compare` ll of
    LT -> (reflen op  l, (op :* (ll-l)):cs)
    EQ -> (reflen op ll,                cs)
    GT -> let (o,cs') = trim_cigar (l - ll) cs in (o + reflen op ll, cs')

  where
    reflen op' = if ref_op op' then id else const 0
    bad_op o = o /= Mat && o /= Ins && o /= SMa
    ref_op o = o == Mat || o == Del


-- | Trim predicate to get rid of low quality sequence.
-- @trim_low_quality q ns qs@ evaluates to true if all qualities in @qs@
-- are smaller (i.e. worse) than @q@.
trim_low_quality :: Qual -> a -> [Qual] -> Bool
trim_low_quality q = const $ all (< q)


-- | Overlap-merging of read pairs.  We shall compute the likelihood
-- for every possible overlap, then select the most likely one (unless it
-- looks completely random), compute a quality from the second best
-- merge, then merge and clamp the quality accordingly.
-- (We could try looking for chimaera after completing the merge, if
-- only we knew which ones to expect?)
--
-- Two reads go in, with two adapter lists.  We return 'Nothing' if all
-- merges looked mostly random.  Else we return the two original reads,
-- flagged as 'eflagVestigial' *and* the merged version, flagged as
-- 'eflagMerged' and optionally 'eflagTrimmed'.  All reads contain the
-- computed qualities (in YM and YN), which we also return.
--
-- The merging automatically limits quality scores some of the time.  We
-- additionally impose a hard limit of 63 to avoid difficulties
-- representing the result, and even that is ridiculous.  Sane people
-- would further limit the returned quality!  (In practice, map quality
-- later imposes a limit anyway, so no worries...)

merge_overlap :: BamRec -> [ U.Vector Nucleotides ]
              -> BamRec -> [ U.Vector Nucleotides ]
              -> Maybe ( BamRec, BamRec, BamRec, Int, Int )
merge_overlap r1 ads1 r2 ads2 =
    case possible_merges of
        [                             ] -> Nothing
        (score,  len) : [             ] -> result len score  plain_score
        (score1, len) : (score2, _) : _ -> result len score1 score2
  where
    rq1 = Hybrid.V (b_seq r1) (b_qual r1)
    rq2 = Hybrid.V (b_seq r2) (b_qual r2)

    -- the "merge" score if there is no overlap
    plain_score = 6 * fromIntegral (V.length rq1 + V.length rq2)

    possible_merges = sortBy (\a b -> fst a `compare` fst b)
                                   [ ( merge_score ads1 ads2 rq1 rq2 l, l )
                                   | l <- [0 .. V.length rq1 + V.length rq2 - 1] ]

    flag_vestigial    br = br { b_exts = updateE "FF" (Int $ extAsInt 0 "FF" br .|. eflagVestigial) $ b_exts br }
    store_quals s1 s2 br = br { b_exts = updateE "YM" (Int $ s2          - s1) $
                                         updateE "YN" (Int $ plain_score - s1) $ b_exts br }

    result l s1 s2 = Just ( store_quals s1 s2 $ flag_vestigial r1
                          , store_quals s1 s2 $ flag_vestigial r2
                          , store_quals s1 s2 $ merged_read l (fromIntegral . min 63 $ s2-s1)
                          , s2 - s1, plain_score - s1 )

    merged_read l qmax
        | V.length merged_seq /= l = error $ "Logic error in merged_read: " ++ show (V.length merged_seq, l)
        | otherwise = nullBamRec {
                b_qname = b_qname r1,
                b_flag  = flagUnmapped .|. complement pair_flags .&. b_flag r1,
                b_seq   = V.unstream $ S.map fst $ V.stream merged_seq,
                b_qual  = V.unstream $ S.map snd $ V.stream merged_seq,
                b_exts  = let ff = if l < V.length (b_seq r1) then eflagTrimmed else 0
                          in updateE "FF" (Int $ extAsInt 0 "FF" r1 .|. eflagMerged .|. ff) $ b_exts r1 }
      where
        merged_seq = V.concat
                [ V.take (l - V.length rq2) rq1
                , merge_seqs qmax        (V.take l $ V.drop (l - V.length rq2) rq1)
                             (V.reverse $ V.take l $ V.drop (l - V.length rq1) rq2)
                , V.reverse $ V.take (l - V.length rq1) rq2 ]

    pair_flags = flagPaired.|.flagProperlyPaired.|.flagMateUnmapped.|.flagMateReversed.|.flagFirstMate.|.flagSecondMate

    merge_seqs qmax = V.zipWith $ \(!n1,!(Q q1)) (!n2,!(Q q2)) ->
            if     n1 == n2 then (n1, Q $ min qmax (q1 + q2))
            else if q1 > q2 then (n1, Q $           q1 - q2 )
            else                 (n2, Q $           q2 - q1 )


-- | Trimming for a single read:  we need one adapter only (the one coming
-- /after/ the read), here provided as a list of options, and then we
-- merge with an empty second read.  Results in up to two reads (the
-- original, possibly flagged, and the trimmed one, definitely flagged,
-- and two qualities).
trim_adapter :: BamRec -> [ U.Vector Nucleotides ] -> Maybe ( BamRec, BamRec, Int, Int )
trim_adapter r1 ads1 =
    case possible_trims of
        [                             ] -> Nothing
        (score,  len) : [             ] -> result len score  plain_score
        (score1, len) : (score2, _) : _ -> result len score1 score2
  where
    rq1 = Hybrid.V (b_seq r1) (b_qual r1)

    -- the "merge" score if there is no trimming
    plain_score = 6 * fromIntegral (V.length rq1)

    possible_trims = sortBy (\a b -> fst a `compare` fst b)
                                  [ ( merge_score ads1 [V.empty] rq1 V.empty l, l )
                                  | l <- [0 .. V.length rq1 - 1] ]

    flag_vestigial    br = br { b_exts = updateE "FF" (Int $ extAsInt 0 "FF" br .|. eflagVestigial) $ b_exts br }
    store_quals s1 s2 br = br { b_exts = updateE "YM" (Int $ s2          - s1) $
                                         updateE "YN" (Int $ plain_score - s1) $ b_exts br }

    result l s1 s2 = Just ( store_quals s1 s2 $ flag_vestigial r1
                          , store_quals s1 s2 $ trimmed_read l
                          , s2 - s1, plain_score - s1 )

    trimmed_read l = nullBamRec {
            b_qname = b_qname r1,
            b_flag  = flagUnmapped .|. b_flag r1,
            b_seq   = V.take l $ b_seq  r1,
            b_qual  = V.take l $ b_qual r1,
            b_exts  = updateE "FF" (Int $ extAsInt 0 "FF" r1 .|. eflagTrimmed) $ b_exts r1 }


-- | For merging, we don't need the complete adapters (length around 70!),
-- only a sufficient prefix.  Taking only the more-or-less constant
-- part (length around 30), there aren't all that many different
-- adapters in the world.  To deal with pretty much every library, we
-- only need the following forward adapters, which will be the default
-- (defined here in the direction they would be sequenced in):  Genomic
-- R2, Multiplex R2, Fraft P7.

default_fwd_adapters :: [ U.Vector Nucleotides ]
default_fwd_adapters = map (U.fromList. map toNucleotides)
         [ {- Genomic R2   -}  "AGATCGGAAGAGCGGTTCAGCAGGAATGCCGAGACCG"
         , {- Multiplex R2 -}  "AGATCGGAAGAGCACACGTCTGAACTCCAGTCAC"
         , {- Graft P7     -}  "AGATCGGAAGAGCTCGTATGCCGTCTTCTGCTTG" ]

-- | Like 'default_rev_adapters', these are the few adapters needed for
-- the reverse read (defined in the direction they would be sequenced in
-- as part of the second read):  Genomic R1, CL 72.

default_rev_adapters :: [ U.Vector Nucleotides ]
default_rev_adapters = map (U.fromList. map toNucleotides)
         [ {- Genomic_R1   -}  "AGATCGGAAGAGCGTCGTGTAGGGAAAGAGTGT"
         , {- CL72         -}  "GGAAGAGCGTCGTGTAGGGAAAGAGTGT" ]

-- We need to compute the likelihood of a read pair given an assumed
-- insert length.  The likelihood of the first read is the likelihood of
-- a match with the adapter where it overlaps the 3' adapter, elsewhere
-- it's 1/4 per position.  The likelihood of the second read is the
-- likelihood of a match with the adapter where it overlaps the adapter,
-- the likehood of a read-read match where it overlaps read one, 1/4 per
-- position elsewhere.  (Yes, this ignores base composition.  It doesn't
-- matter enough.)

merge_score
    :: ( V.Vector v Nucleotides, V.Vector u (Nucleotides, Qual) )
    => [ v Nucleotides ]         -- 3' adapters as they appear in the first read
    -> [ v Nucleotides ]         -- 5' adapters as they appear in the second read
    -> u (Nucleotides, Qual)            -- first read
    -> u (Nucleotides, Qual)           -- second read
    -> Int                          -- assumed insert length
    -> Int                          -- score (roughly sum of qualities at mismatches)
merge_score fwd_adapters rev_adapters read1 read2 l
    =   6 * fromIntegral (l `min` V.length read1)                                           -- read1, part before adapter
      + 6 * fromIntegral (max 0 (l - V.length read1))                                       -- read2, part before overlap

      + minimum [ match_adapter (V.drop l read1) fwd_ad                                     -- read1, match with forward adapter
                + 6 * fromIntegral (max 0 (V.length read1 - V.length fwd_ad - l))           -- read1, part after (known) adapter
                | fwd_ad <- fwd_adapters ]

      + minimum [ match_adapter (V.drop l read2) rev_ad                                     -- read2, match with reverse adapter
                + 6 * fromIntegral (max 0 (V.length read2 - V.length rev_ad - l))           -- read2, part after (known) adapter
                | rev_ad <- rev_adapters ]

      + match_reads (V.take l $ V.drop (l - V.length read2) read1)
                    (V.take l $ V.drop (l - V.length read1) read2)                          -- read2, overlap with read1
  where
    -- match_adapter :: u (Nucleotides, Qual) -> v Nucleotides -> Double
    match_adapter rd ad = S.foldl' (+) 0 $
                          S.zipWith (\(!n, Q !q) m -> if n == m then 0 else min 25 (fromIntegral q))
                                    (V.stream rd) (V.stream ad)

    -- match_reads :: u (Nucleotides, Qual) -> u (Nucleotides, Qual) -> Double
    match_reads rd1 rd2 = S.foldl' (+) 0 $
                          S.zipWith (\(!n1, Q !q1) (!n2, Q !q2) -> if n1 == compls n2 then 0 else fromIntegral $ min q1 q2)
                                    (V.stream rd1) (V.streamR rd2)

mergeTrimBam :: Monad m => [U.Vector Nucleotides] -> [U.Vector Nucleotides] -> Enumeratee [BamRec] [BamRec] m a
mergeTrimBam fwd_ads rev_ads = convStream go
  where
    go = do r1 <- headStream
            if isPaired r1
              then tryHead >>= go2 r1
              else case trim_adapter r1 fwd_ads of
                    Nothing                -> return [r1]
                    Just (r1',r1t,_q1,_q2) -> return [r1t,r1']

    go2 r1  Nothing  = error $ "Lone mate found: " ++ show (b_qname r1)
    go2 r1 (Just r2) = case merge_overlap r1 fwd_ads r2 rev_ads of
                    Nothing                   -> return [r1,r2]
                    Just (r1',r2',rm,_q1,_q2) -> return [rm,r1',r2']
<|MERGE_RESOLUTION|>--- conflicted
+++ resolved
@@ -1,7 +1,3 @@
-<<<<<<< HEAD
-=======
-{-# LANGUAGE OverloadedStrings, FlexibleContexts, BangPatterns #-}
->>>>>>> d27197c3
 -- | Trimming of reads as found in BAM files.  Implements trimming low
 -- quality sequence from the 3' end.
 
