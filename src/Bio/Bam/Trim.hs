--- conflicted
+++ resolved
@@ -48,21 +48,13 @@
                in b { b_seq   = V.take (V.length (b_seq  b) - l) (b_seq  b)
                     , b_qual  = S.take (S.length (b_qual b) - l) (b_qual b)
                     , b_cigar = cigar'
-<<<<<<< HEAD
-                    , b_exts  = filter ((/=) "MD" . fst) (b_exts b) }
-=======
                     , b_exts  = deleteE "MD" (b_exts b) }
->>>>>>> 650b44be
 
     trim_rev = let (off, cigar') = trim_fwd_cigar (b_cigar b) l
                in b { b_seq   = V.drop l (b_seq  b)
                     , b_qual  = S.drop l (b_qual b)
                     , b_cigar = cigar'
-<<<<<<< HEAD
-                    , b_exts  = filter ((/=) "MD" . fst) (b_exts b)
-=======
                     , b_exts  = deleteE "MD" (b_exts b)
->>>>>>> 650b44be
                     , b_pos   = b_pos b + off
                     }
 
