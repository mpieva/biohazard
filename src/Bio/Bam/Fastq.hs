--- conflicted
+++ resolved
@@ -76,11 +76,7 @@
                                                    , if num == "2" then flagSecondMate .|. flagPaired else 0
                                                    , if flg == "Y" then flagFailsQC else 0
                                                    , b_flag br .&. complement (flagFailsQC .|. flagSecondMate .|. flagPaired) ]
-<<<<<<< HEAD
-                                    , b_exts = if S.all (`S.elem` "ACGTN") idx then ( "XI", Text idx ) : (b_exts br) else b_exts br }
-=======
                                     , b_exts = if S.all (`S.elem` "ACGTN") idx then insertE "XI" (Text idx) (b_exts br) else b_exts br }
->>>>>>> 650b44be
     pdesc _ br = br
 
 -- | Same as 'parseFastq', but a custom function can be applied to the
@@ -120,35 +116,6 @@
 makeRecord name extra (sq,qual) = extra $ nullBamRec
         { b_qname = name, b_seq = V.fromList $ read sq, b_qual = qual }
 
-<<<<<<< HEAD
--- | Remove syntactic warts from old read names.
-removeWarts :: BamRec -> BamRec
-removeWarts br = br { b_qname = name, b_flag = flags, b_exts = tags }
-  where
-    (name, flags, tags) = checkFR $ checkC $ checkSharp (b_qname br, b_flag br, b_exts br)
-
-    checkFR (n,f,t) | "F_" `S.isPrefixOf` n = checkC (S.drop 2 n, f .|. flagFirstMate  .|. flagPaired, t)
-                    | "R_" `S.isPrefixOf` n = checkC (S.drop 2 n, f .|. flagSecondMate .|. flagPaired, t)
-                    | "M_" `S.isPrefixOf` n = checkC (S.drop 2 n, f .|. flagMerged,                    t)
-                    | "T_" `S.isPrefixOf` n = checkC (S.drop 2 n, f .|. flagTrimmed,                   t)
-                    | "/1" `S.isSuffixOf` n =        ( rdrop 2 n, f .|. flagFirstMate  .|. flagPaired, t)
-                    | "/2" `S.isSuffixOf` n =        ( rdrop 2 n, f .|. flagSecondMate .|. flagPaired, t)
-                    | otherwise             =        (         n, f,                                   t)
-
-    checkC (n,f,t) | "C_" `S.isPrefixOf` n  = (S.drop 2 n, f, ( "XP", Int (-1)) : t)
-                   | otherwise              = (         n, f,                          t)
-
-    rdrop n s = S.take (S.length s - n) s
-
-    checkSharp (n,f,t) = case S.split '#' n of [n',ts] -> (n', f, insertTags ts t)
-                                               _       -> ( n, f,               t)
-
-    insertTags ts t | S.null y  = ( "XI", Text ts) : t
-                    | otherwise = ( "XI", Text  x) : ( "XJ", Text $ S.tail y) : t
-        where (x,y) = S.break (== ',') ts
-
-=======
->>>>>>> 650b44be
 ----------------------------------------------------------------------------
 
 some_file :: FilePath
