<<<<<<< HEAD
{-# LANGUAGE OverloadedStrings, PatternGuards, BangPatterns, NoMonomorphismRestriction, FlexibleContexts, RecordWildCards #-}
=======
{-# LANGUAGE OverloadedStrings, PatternGuards, BangPatterns #-}
{-# LANGUAGE NoMonomorphismRestriction, FlexibleContexts, FlexibleInstances #-}
{-# LANGUAGE RecordWildCards, TypeFamilies, MultiParamTypeClasses #-}

-- | Parsers and Printers for BAM and SAM.  We employ an @Iteratee@
-- interface, and we strive to support everything possible in BAM.  So
-- far, the implementation of the nucleotides is somewhat lacking:  we
-- do not have support for ambiguity codes, and the "=" symbol is not
-- understood.
>>>>>>> 650b44be

-- TODO:
-- - Automatic creation of some kind of index.  If possible, this should
--   be the standard index for sorted BAM and/or the newer CSI format.
--   Optionally, a block index for slicing of large files, even unsorted
--   ones.  Maybe an index by name and an index for group-sorted files.
--   Sensible indices should be generated whenever a file is written.
-- - Same for statistics.  Something like "flagstats" could always be
--   written.  Actually, having @writeBamHandle@ return enhanced
--   flagstats as a result might be even better.
--
-- TONOTDO:
-- - Reader for gzipped/bzipped/bgzf'ed SAM.  Storing SAM is a bad idea,
--   so why would anyone ever want to compress, much less index it?

module Bio.Bam.Rec (
    Block,
    BamEnumeratee,
    isBamOrSam,

    unpackBam,
    decodeBamEntry,
    encodeBamEntry,
    encodeSamEntry,
    encodeBamWith2,
    encodeBamRawWith2,
    pushBam,
    pushBamRaw,

    decodeSam,
    decodeSam',

    decodeAnyBamOrSam,
    decodeAnyBamOrSamFile,

    writeBamFile,
    writeBamHandle,
    pipeBamOutput,
    pipeRawSamOutput,
    pipeSamOutput,

    BamRec(..),
    nullBamRec,
    getMd,

    Nucleotides(..), Vector_Nucs_half,
    Extensions, Ext(..),
    extAsInt, extAsString, setQualFlag,
    deleteE, insertE, updateE, adjustE,

    isPaired,
    isProperlyPaired,
    isUnmapped,
    isMateUnmapped,
    isReversed,
    isMateReversed,
    isFirstMate,
    isSecondMate,
    isAuxillary,
    isFailsQC,
    isDuplicate,
    isTrimmed,
    isMerged,
    type_mask,

    Word32
) where

import Bio.Base
import Bio.Bam.Header
import Bio.Bam.Raw
import Bio.Iteratee
import Bio.Iteratee.Builder

import Control.Monad
import Control.Monad.Primitive      ( unsafePrimToPrim )
import Control.Applicative
import Data.Attoparsec.ByteString   ( anyWord8 )
import Data.Binary.Builder          ( toLazyByteString )
import Data.Binary.Get
import Data.Binary.Put
import Data.Bits                    ( testBit, shiftL, shiftR, (.&.), (.|.), complement )
import Data.ByteString              ( ByteString )
import Data.ByteString.Internal     ( inlinePerformIO )
import Data.Char                    ( ord, digitToInt )
import Data.Int                     ( Int32, Int16, Int8 )
<<<<<<< HEAD
import Data.List                    ( lookup )
import Data.Monoid                  ( mempty )
=======
import Data.Monoid
>>>>>>> 650b44be
import Data.Vector.Unboxed          ( (!?) )
import Data.Word                    ( Word32, Word16 )
import Foreign.ForeignPtr
import Foreign.Marshal.Alloc        ( alloca )
import Foreign.Ptr                  ( castPtr )
import Foreign.Storable             ( peek, poke, peekByteOff, pokeByteOff )
import System.IO
import System.IO.Unsafe             ( unsafePerformIO )

import qualified Data.Attoparsec.ByteString.Char8   as P
import qualified Data.ByteString                    as B
import qualified Data.ByteString.Char8              as S
import qualified Data.ByteString.Internal           as B
import qualified Data.ByteString.Lazy.Char8         as L
import qualified Data.Foldable                      as F
import qualified Data.Iteratee                      as I
import qualified Data.Map.Strict                    as M
import qualified Data.Vector.Generic                as V
import qualified Data.Vector.Generic.Mutable        as VM
import qualified Data.Vector.Unboxed                as U
import qualified Data.Sequence                      as Z

-- | internal representation of a BAM record
data BamRec = BamRec {
        b_qname :: Seqid,
        b_flag  :: Int,
        b_rname :: Refseq,
        b_pos   :: Int,
        b_mapq  :: Qual,
        b_cigar :: Cigar,
        b_mrnm  :: Refseq,
        b_mpos  :: Int,
        b_isize :: Int,
        b_seq   :: Vector_Nucs_half Nucleotides,
        b_qual  :: ByteString,         -- ^ quality, may be empty
        b_exts  :: Extensions,
        b_virtual_offset :: FileOffset -- ^ virtual offset for indexing purposes
    } deriving Show

nullBamRec :: BamRec
nullBamRec = BamRec {
        b_qname = S.empty,
        b_flag  = flagUnmapped,
        b_rname = invalidRefseq,
        b_pos   = invalidPos,
        b_mapq  = Q 0,
        b_cigar = Cigar [],
        b_mrnm  = invalidRefseq,
        b_mpos  = invalidPos,
        b_isize = 0,
        b_seq   = V.empty,
        b_qual  = S.empty,
<<<<<<< HEAD
        b_exts  = [], -- M.empty,
=======
        b_exts  = [],
>>>>>>> 650b44be
        b_virtual_offset = 0
    }

getMd :: BamRec -> Maybe [MdOp]
getMd r = case lookup "MD" $ b_exts r of
    Just (Text mdfield) -> readMd mdfield
    Just (Char mdfield) -> readMd $ B.singleton mdfield
    _                   -> Nothing

type BamEnumeratee m b = Enumeratee' BamMeta ByteString [BamRec] m b

isBamOrSam :: MonadIO m => Iteratee ByteString m (BamEnumeratee m a)
isBamOrSam = maybe decodeSam wrap `liftM` isBam
  where
    wrap enee it' = enee (\hdr -> I.mapStream decodeBamEntry (it' hdr)) >>= lift . run


-- | Checks if a file contains BAM in any of the common forms,
-- then decompresses it appropriately.  If the stream doesn't contain
-- BAM at all, it is instead decoded as SAM.  Since SAM is next to
-- impossible to recognize reliably, we don't even try.  Any old junk is
-- decoded as SAM and will fail later.
decodeAnyBamOrSam :: MonadIO m => BamEnumeratee m a
decodeAnyBamOrSam it = isBamOrSam >>= \k -> k it

decodeAnyBamOrSamFile :: (MonadIO m, MonadMask m)
                      => FilePath -> (BamMeta -> Iteratee [BamRec] m a) -> m (Iteratee [BamRec] m a)
decodeAnyBamOrSamFile fn k = enumFileRandom defaultBufSize fn (decodeAnyBamOrSam k) >>= run

<<<<<<< HEAD
-- | internal representation of a BAM record
unpackBam :: BamRaw -> BamRec
unpackBam br = BamRec{..}
  where
        b_qname = br_qname br
        b_flag  = br_flag br
        b_rname = br_rname br
        b_pos   = br_pos br
        b_mapq  = br_mapq br
        b_cigar = Cigar [br_cigar_at br i | i <- [0..br_n_cigar_op br-1]]
        b_mrnm  = br_mrnm br
        b_mpos  = br_mpos br
        b_isize = br_isize br
        b_seq = U.fromListN (br_l_seq br) [ br_seq_at br i | i <- [0..br_l_seq br-1]]
        b_qual  = S.take (br_l_seq br) $ S.drop off_q $ raw_data br
        off_q = sum [ 33, br_l_read_name br, 4 * br_n_cigar_op br, (br_l_seq br + 1) `div` 2]
        b_exts  = [] -- :: Extensions,
        b_virtual_offset = virt_offset br

=======
-- | A vector that packs two 'Nucleotides' into one byte, just like Bam does.
data Vector_Nucs_half a = Vector_Nucs_half !Int !Int !(ForeignPtr Word8)

-- | A mutable vector that packs two 'Nucleotides' into one byte, just like Bam does.
data MVector_Nucs_half s a = MVector_Nucs_half !Int !Int !(ForeignPtr Word8)

type instance V.Mutable Vector_Nucs_half = MVector_Nucs_half

instance V.Vector Vector_Nucs_half Nucleotides where
    basicUnsafeFreeze (MVector_Nucs_half o l fp) = return $  Vector_Nucs_half o l fp
    basicUnsafeThaw    (Vector_Nucs_half o l fp) = return $ MVector_Nucs_half o l fp

    basicLength          (Vector_Nucs_half _ l  _) = l
    basicUnsafeSlice s l (Vector_Nucs_half o _ fp) = Vector_Nucs_half (o + s) l fp

    basicUnsafeIndexM (Vector_Nucs_half o _ fp) i
        | even (o+i) = return . Ns $ (b `shiftR` 4) .&. 0xF
        | otherwise  = return . Ns $  b             .&. 0xF
      where b = inlinePerformIO $ withForeignPtr fp $ \p -> peekByteOff p ((o+i) `shiftR` 1)

instance VM.MVector MVector_Nucs_half Nucleotides where
    basicLength          (MVector_Nucs_half _ l  _) = l
    basicUnsafeSlice s l (MVector_Nucs_half o _ fp) = MVector_Nucs_half (o + s) l fp

    basicOverlaps (MVector_Nucs_half _ _ fp1) (MVector_Nucs_half _ _ fp2) = fp1 == fp2
    basicUnsafeNew l = unsafePrimToPrim $ MVector_Nucs_half 0 l <$> mallocForeignPtrBytes ((l+1) `shiftR` 1)

    basicUnsafeRead (MVector_Nucs_half o _ fp) i
        | even (o+i) = Ns . (.&.) 0xF . (`shiftR` 4) <$> b
        | otherwise  = Ns . (.&.) 0xF                <$> b
      where b = unsafePrimToPrim $ withForeignPtr fp $ \p -> peekByteOff p ((o+i) `shiftR` 1)

    basicUnsafeWrite (MVector_Nucs_half o _ fp) i (Ns x) =
        unsafePrimToPrim $ withForeignPtr fp $ \p -> do
            y <- peekByteOff p ((o+i) `shiftR` 1)
            let y' | even (o+i) = x `shiftL` 4 .|. y .&. 0x0F
                   | otherwise  = x            .|. y .&. 0xF0
            pokeByteOff p ((o+i) `shiftR` 1) y'

instance Show (Vector_Nucs_half Nucleotides) where
    show = show . V.toList

{-# INLINE unpackBam #-}
unpackBam :: BamRaw -> BamRec
unpackBam br = BamRec {
        b_qname = br_qname br,
        b_flag  = br_flag br,
        b_rname = br_rname br,
        b_pos   = br_pos br,
        b_mapq  = br_mapq br,
        b_cigar = Cigar [ br_cigar_at br i | i <- [0..br_n_cigar_op br-1] ],
        b_mrnm  = br_mrnm br,
        b_mpos  = br_mpos br,
        b_isize = br_isize br,
        b_seq   = Vector_Nucs_half (2 * (off_s+off0)) (br_l_seq br) fp,
        b_qual  = S.take (br_l_seq br) $ S.drop off_q $ raw_data br,
        b_exts  = unpackExtensions $ S.drop off_e $ raw_data br,
        b_virtual_offset = virt_offset br }
  where
        (!fp, !off0, _) = B.toForeignPtr (raw_data br)
        !off_s = sum [ 33, br_l_read_name br, 4 * br_n_cigar_op br ]
        !off_q = off_s + (br_l_seq br + 1) `div` 2
        !off_e = off_q +  br_l_seq br
>>>>>>> 650b44be

{-# DEPRECATED decodeBamEntry "Keep BamRaw if you can, use unpackBam if you must." #-}
-- | Decodes a raw block into a @BamRec@.
decodeBamEntry :: BamRaw -> BamRec
decodeBamEntry br = case pushEndOfInput $ runGetIncremental go `pushChunk` raw_data br of
        Fail _ _ m -> error m
        Partial  _ -> error "incomplete BAM record"
        Done _ _ r -> r
  where
    go = do !rid       <- Refseq       <$> getWord32le
            !start     <- fromIntegral <$> getWord32le
            !namelen   <- fromIntegral <$> getWord8
            !mapq      <-            Q <$> getWord8
            !_bin      <-                  getWord16le
            !cigar_len <- fromIntegral <$> getWord16le
            !flag      <- fromIntegral <$> getWord16le
            !read_len  <- fromIntegral <$> getWord32le
            !mate_rid  <- Refseq       <$> getWord32le
            !mate_pos  <- fromIntegral <$> getWord32le
            !ins_size  <- fromIntegral <$> getWord32le
            !read_name <- S.init       <$> getByteString namelen
            !cigar     <- Cigar . map decodeCigar <$> replicateM cigar_len getWord32le
            !qry_seq   <- getByteString $ (read_len+1) `div` 2
            !qual <- (\qs -> if B.all (0xff ==) qs then B.empty else qs) <$> getByteString read_len
<<<<<<< HEAD
            !exts <- getExtensions [] -- M.empty
=======
            !exts <- getExtensions []
>>>>>>> 650b44be

            return $ BamRec read_name flag rid start mapq cigar
                            mate_rid mate_pos ins_size
                            (V.fromListN read_len $ expand qry_seq)
                            qual exts (virt_offset br)

    expand t = if S.null t then [] else let x = B.head t in Ns (x `shiftR` 4) : Ns (x .&. 0xf) : expand (B.tail t)

    decodeCigar c | cc <= fromEnum (maxBound :: CigOp) = (toEnum cc, cl)
                  | otherwise = error "unknown Cigar operation"
      where cc = fromIntegral c .&. 0xf; cl = fromIntegral c `shiftR` 4

<<<<<<< HEAD
-- | fixes BAM records for changed conventions
fixup_bam_rec :: BamRec -> BamRec
fixup_bam_rec b =
    (if b_flag b .&. flagLowQuality /= 0 then setQualFlag 'Q' else id) $          -- low qual, new convention
    (if b_flag b .&. flagLowComplexity /= 0 then setQualFlag 'C' else id) $       -- low complexity, new convention
    b { b_flag = fixPP $ oflags .|. muflag .|. tflags .|. shiftL eflags 16        -- extended flags
      , b_exts = cleaned_exts }
  where
        -- removes old flag abuse
        flags' = b_flag b .&. complement (flagLowQuality .|. flagLowComplexity)
        oflags | flags' .&. flagPaired == 0 = flags' .&. complement (flagFirstMate .|. flagSecondMate)
               | otherwise                  = flags'

        -- set "mate unmapped" if self coordinates and mate coordinates are equal, but self is paired and mapped
        -- (BWA forgets this flag for invalid mate alignments)
        muflag = if mu then flagMateUnmapped else 0
        mu = and [ isPaired b, not (isUnmapped b)
                 , isReversed b == isMateReversed b
                 , b_rname b == b_mrnm b, b_pos b == b_mpos b ]

        -- merged & trimmed from old flag abuse
        is_merged  = flags' .&. (flagPaired .|. flagFirstMate .|. flagSecondMate) == flagFirstMate .|. flagSecondMate
        is_trimmed = flags' .&. (flagPaired .|. flagFirstMate .|. flagSecondMate) == flagSecondMate

        tflags = (if is_merged  then flagMerged  else 0) .|.
                 (if is_trimmed then flagTrimmed else 0)

        -- extended flags, renamed to avoid collision with BWA
        -- Goes like this:  if FF is there, use and remove it.  Else
        -- check if XF is there _and_is_numeric_.  If so, use it and
        -- remove it.  Else use 0 and leave it alone.  Note that this
        -- solves the collision with BWA, since BWA puts a character
        -- there, not an int.
        (eflags, cleaned_exts) = case (lookup "FF" (b_exts b), lookup "XF" (b_exts b)) of
                ( Just (Int i), _ ) -> (i, filter ((/=) "FF".fst) (b_exts b))
                ( _, Just (Int i) ) -> (i, filter ((/=) "XF".fst) (b_exts b))
                (       _,_       ) -> (0,                         b_exts b )

        -- if either mate is unmapped, remove "properly paired"
        fixPP f | f .&. (flagUnmapped .|. flagMateUnmapped) == 0 = f
                | otherwise = f .&. complement flagProperlyPaired

        flagLowQuality    =  0x800
        flagLowComplexity = 0x1000

-- | A collection of extension fields.  The key is actually only two @Char@s, but that proved impractical.
-- (Hmm... we could introduce a Key type that is a 16 bit int, then give
-- it an @instance IsString@... practical?)
-- type Extensions = M.Map String Ext
type Extensions = [( String, Ext )]
=======
-- | A collection of extension fields.  The key is actually only two @Char@s, but that proved impractical.
-- (Hmm... we could introduce a Key type that is a 16 bit int, then give
-- it an @instance IsString@... practical?)
type Extensions = [( String, Ext )]

-- | Deletes all occurences of some extension field.
deleteE :: String -> Extensions -> Extensions
deleteE k = filter ((/=) k . fst)

-- | Blindly inserts an extension field.  This can create duplicates
-- (and there is no telling how other tools react to that).
insertE :: String -> Ext -> Extensions -> Extensions
insertE k v = (:) (k,v)

-- | Deletes all occurences of an extension field, then inserts it with
-- a new value.  This is safer than 'insertE', but also more expensive.
updateE :: String -> Ext -> Extensions -> Extensions
updateE k v = insertE k v . deleteE k

-- | Adjusts a named extension by applying a function.
adjustE :: (Ext -> Ext) -> String -> Extensions -> Extensions
adjustE _ _ [         ]             = []
adjustE f k ((k',v):es) | k  ==  k' = (k', f v) : es
                        | otherwise = (k',   v) : adjustE f k es

>>>>>>> 650b44be

data Ext = Int Int | Float Float | Text ByteString | Bin ByteString | Char Word8
         | IntArr (U.Vector Int) | FloatArr (U.Vector Float)
    deriving (Show, Eq, Ord)

{-# INLINE unpackExtensions #-}
unpackExtensions :: ByteString -> Extensions
unpackExtensions = go
  where
    go s | S.length s < 4 = []
         | otherwise = let key = [ S.index s 0, S.index s 1 ]
                       in case S.index s 2 of
                         'Z' -> case S.break (== '\0') (S.drop 3 s) of (l,r) -> (key, Text l) : go (S.drop 1 r)
                         'H' -> case S.break (== '\0') (S.drop 3 s) of (l,r) -> (key, Bin  l) : go (S.drop 1 r)
                         'A' -> (key, Char (B.index s 3)) : go (S.drop 4 s)
                         'B' -> let tp = S.index s 3
                                    n  = getInt 'I' (S.drop 4 s)
                                in case tp of
                                      'f' -> (key, FloatArr (U.fromListN (n+1) [ getFloat (S.drop i s) | i <- [8, 12 ..] ]))
                                             : go (S.drop (12+4*n) s)
                                      _   -> (key, IntArr (U.fromListN (n+1) [ getInt tp (S.drop i s) | i <- [8, 8 + size tp ..] ]))
                                             : go (S.drop (8 + size tp * (n+1)) s)
                         'f' -> (key, Float (getFloat (S.drop 3 s))) : go (S.drop 7 s)
                         tp  -> (key, Int  (getInt tp (S.drop 3 s))) : go (S.drop (3 + size tp) s)

    size 'C' = 1
    size 'c' = 1
    size 'S' = 2
    size 's' = 2
    size 'I' = 4
    size 'i' = 4
    size 'f' = 4
    size  _  = 0

    getInt 'C' s | S.length s >= 1 = fromIntegral (fromIntegral (B.index s 0) :: Word8)
    getInt 'c' s | S.length s >= 1 = fromIntegral (fromIntegral (B.index s 0) ::  Int8)
    getInt 'S' s | S.length s >= 2 = fromIntegral                               (i :: Word16)
        where i = fromIntegral (B.index s 0) .|. fromIntegral (B.index s 1) `shiftL` 8
    getInt 's' s | S.length s >= 2 = fromIntegral                               (i ::  Int16)
        where i = fromIntegral (B.index s 0) .|. fromIntegral (B.index s 1) `shiftL` 8
    getInt 'I' s | S.length s >= 4 = fromIntegral                               (i :: Word32)
        where i = fromIntegral (B.index s 0)             .|. fromIntegral (B.index s 1) `shiftL`  8 .|.
                  fromIntegral (B.index s 2) `shiftL` 16 .|. fromIntegral (B.index s 3) `shiftL` 24
    getInt 'i' s | S.length s >= 4 = fromIntegral                               (i ::  Int32)
        where i = fromIntegral (B.index s 0)             .|. fromIntegral (B.index s 1) `shiftL`  8 .|.
                  fromIntegral (B.index s 2) `shiftL` 16 .|. fromIntegral (B.index s 3) `shiftL` 24
    getInt _ _ = 0

    getFloat s = unsafePerformIO $ alloca $ \buf ->
                 poke (castPtr buf) (getInt 'I' s :: Word32) >> peek buf


getExtensions :: Extensions -> Get Extensions
getExtensions m = getExt <|> return m
  where
    getExt :: Get Extensions
    getExt = do
            key <- (\a b -> [w2c a, w2c b]) <$> getWord8 <*> getWord8
            typ <- getWord8
<<<<<<< HEAD
            let cont v = getExtensions $! (key, v) : m
=======
            let cont v = getExtensions $ insertE key v m
>>>>>>> 650b44be
            case w2c typ of
                    'Z' -> cont . Text =<< getByteStringNul
                    'H' -> cont . Bin  =<< getByteStringNul
                    'A' -> cont . Char =<< getWord8
                    'f' -> cont . Float . to_float =<< getWord32le
                    'B' -> do tp <- getWord8
                              n <- fromIntegral <$> getWord32le
                              case w2c tp of
                                 'f' -> cont . FloatArr . U.fromListN (n+1) . map to_float =<< replicateM (n+1) getWord32le
                                 x   -> get_some_int x (\get ->  cont . IntArr . U.fromListN (n+1) =<< replicateM (n+1) get)
                                                       (fail $ "array type code " ++ show x ++ " not recognized")
                    x   -> get_some_int x (cont . Int =<<) (fail $ "type code " ++ show x ++ " not recognized")

    to_float :: Word32 -> Float
    to_float word = unsafePerformIO $ alloca $ \buf ->
                    poke (castPtr buf) word >> peek buf

    get_some_int :: Char -> (Get Int -> a) -> a -> a
    get_some_int 'C' k _ = k (fromIntegral                                     <$> getWord8)
    get_some_int 'c' k _ = k (fromIntegral . (fromIntegral ::  Word8 ->  Int8) <$> getWord8)
    get_some_int 'S' k _ = k (fromIntegral                                     <$> getWord16le)
    get_some_int 's' k _ = k (fromIntegral . (fromIntegral :: Word16 -> Int16) <$> getWord16le)
    get_some_int 'I' k _ = k (fromIntegral                                     <$> getWord32le)
    get_some_int 'i' k _ = k (fromIntegral . (fromIntegral :: Word32 -> Int32) <$> getWord32le)
    get_some_int  _  _ f = f



getByteStringNul :: Get ByteString
getByteStringNul = S.init <$> (lookAhead (get_len 1) >>= getByteString)
  where
    get_len l = getWord8 >>= \w -> if w == 0 then return l else get_len $! l+1




encodeBamEntry :: BamRec -> BamRaw
encodeBamEntry = bamRaw 0 . S.concat . L.toChunks . runPut . putEntry
  where
    putEntry  b = do putWord32le   $ unRefseq $ b_rname b
                     put_int_32    $ b_pos b
                     put_int_8     $ S.length (b_qname b) + 1
                     put_int_8     $ unQ (b_mapq b)
                     put_int_16    $ distinctBin (b_pos b) (cigarToAlnLen (b_cigar b))
                     put_int_16    $ length $ unCigar $ b_cigar b
                     put_int_16    $ b_flag b
                     put_int_32    $ V.length $ b_seq b
                     putWord32le   $ unRefseq $ b_mrnm b
                     put_int_32    $ b_mpos b
                     put_int_32    $ b_isize b
                     putByteString $ b_qname b
                     putWord8 0
                     mapM_ (put_int_32 . encodeCigar) $ unCigar $ b_cigar b
                     putSeq $ b_seq b
                     putByteString $ if not (S.null (b_qual b)) then b_qual b
<<<<<<< HEAD
                                     else B.replicate (U.length $ b_seq b) 0xff
=======
                                     else B.replicate (V.length $ b_seq b) 0xff
>>>>>>> 650b44be
                     forM_ (more_exts b) $ \(k,v) ->
                        case k of [c,d] -> putChr c >> putChr d >> putValue v
                                  _     -> error $ "invalid field key " ++ show k

    more_exts :: BamRec -> Extensions
    more_exts b = if xf /= 0 then x' else b_exts b
        where xf = b_flag b `shiftR` 16
<<<<<<< HEAD
              x' = ( "FF", Int xf ) : b_exts b
=======
              x' = insertE "FF" (Int xf) $ b_exts b
>>>>>>> 650b44be

    encodeCigar :: (CigOp,Int) -> Int
    encodeCigar (op,l) = fromEnum op .|. l `shiftL` 4

    putSeq v = case v V.!? 0 of
                 Nothing -> return ()
                 Just a  -> case v V.!? 1 of
                    Nothing -> putWord8 (unNs a `shiftL` 4)
                    Just b  -> do putWord8 (unNs a `shiftL` 4 .|. unNs b)
                                  putSeq (V.drop 2 v)

-- | writes BAM encoded stuff to a @Handle@
-- We generate BAM with dynamic blocks, then stream them out to the file.
--
-- XXX This could write indexes on the side---a simple block index
-- for MapReduce style slicing, a standard BAM index or a name index
-- would be possible.
writeBamHandle :: Handle -> BamMeta -> Iteratee [BamRec] IO ()
writeBamHandle hdl meta = I.mapStream encodeBamEntry =$ writeRawBamHandle hdl meta

-- | writes BAM encoded stuff to a file
-- XXX This should(!) write indexes on the side---a simple block index
-- for MapReduce style slicing, a standard BAM index or a name index
-- would be possible.  When writing to a file, this makes even more
-- sense than when writing to a @Handle@.
writeBamFile :: FilePath -> BamMeta -> Iteratee [BamRec] IO ()
writeBamFile fp meta = I.mapStream encodeBamEntry =$ writeRawBamFile fp meta

-- | write BAM encoded stuff to stdout
-- This send uncompressed BAM to stdout.  Useful for piping to other
-- tools.
pipeBamOutput :: BamMeta -> Iteratee [BamRec] IO ()
pipeBamOutput meta = I.mapStream encodeBamEntry =$ pipeRawBamOutput meta

-- | write in SAM format to stdout
-- This is useful for piping to other tools (say, AWK scripts) or for
-- debugging.  No convenience function to send SAM to a file exists,
-- because that's a stupid idea.
pipeSamOutput :: MonadIO m => BamMeta -> Iteratee [BamRec] m ()
pipeSamOutput meta = do liftIO . L.putStr . toLazyByteString $ showBamMeta meta
                        mapStreamM_ $ \b -> liftIO . putStr $ encodeSamEntry (meta_refs meta) b "\n"

pipeRawSamOutput :: MonadIO m => BamMeta -> Iteratee [BamRaw] m ()
pipeRawSamOutput hdr = joinI $ mapStream decodeBamEntry $ pipeSamOutput hdr

put_int_32, put_int_16, put_int_8 :: Integral a => a -> Put
put_int_32 = putWord32le . fromIntegral
put_int_16 = putWord16le . fromIntegral
put_int_8  = putWord8 . fromIntegral

putChr :: Char -> Put
putChr = putWord8 . fromIntegral . ord

putValue :: Ext -> Put
putValue v = case v of
    Text t      -> putChr 'Z' >> putByteString t >> putWord8 0
    Bin b       -> putChr 'H' >> putByteString b >> putWord8 0
    Char c      -> putChr 'A' >> putWord8 c
    Float f     -> putChr 'f' >> put_int_32 (fromFloat f)
    Int i       -> case put_some_int (U.singleton i) of
                        (c,op) -> putChr c >> op i
    IntArr   ia -> case put_some_int ia of
                        (c,op) -> putChr 'B' >> putChr c >> put_int_32 (U.length ia-1)
                                  >> mapM_ op (U.toList ia)
    FloatArr fa -> putChr 'B' >> putChr 'f' >> put_int_32 (U.length fa-1)
                   >> mapM_ (put_int_32 . fromFloat) (U.toList fa)
  where
    put_some_int :: U.Vector Int -> (Char, Int -> Put)
    put_some_int is
        | U.all (between        0    0xff) is = ('C', put_int_8)
        | U.all (between   (-0x80)   0x7f) is = ('c', put_int_8)
        | U.all (between        0  0xffff) is = ('S', put_int_16)
        | U.all (between (-0x8000) 0x7fff) is = ('s', put_int_16)
        | U.all                      (> 0) is = ('I', put_int_32)
        | otherwise                           = ('i', put_int_32)

    between :: Int -> Int -> Int -> Bool
    between l r x = l <= x && x <= r

    fromFloat :: Float -> Int32
    fromFloat float = unsafePerformIO $ alloca $ \buf ->
                      poke (castPtr buf) float >> peek buf


isPaired, isProperlyPaired, isUnmapped, isMateUnmapped, isReversed,
    isMateReversed, isFirstMate, isSecondMate, isAuxillary, isFailsQC,
    isDuplicate, isTrimmed, isMerged :: BamRec -> Bool

isPaired         = flip testBit  0 . b_flag
isProperlyPaired = flip testBit  1 . b_flag
isUnmapped       = flip testBit  2 . b_flag
isMateUnmapped   = flip testBit  3 . b_flag
isReversed       = flip testBit  4 . b_flag
isMateReversed   = flip testBit  5 . b_flag
isFirstMate      = flip testBit  6 . b_flag
isSecondMate     = flip testBit  7 . b_flag
isAuxillary      = flip testBit  8 . b_flag
isFailsQC        = flip testBit  9 . b_flag
isDuplicate      = flip testBit 10 . b_flag
isTrimmed        = flip testBit 16 . b_flag
isMerged         = flip testBit 17 . b_flag


type_mask :: Int
type_mask = flagFirstMate .|. flagSecondMate .|. flagPaired


extAsInt :: Int -> String -> BamRec -> Int
extAsInt d nm br = case lookup nm (b_exts br) of Just (Int i) -> i ; _ -> d

extAsString :: String -> BamRec -> ByteString
extAsString nm br = case lookup nm (b_exts br) of
    Just (Char c) -> B.singleton c
    Just (Text s) -> s
    _             -> B.empty


setQualFlag :: Char -> BamRec -> BamRec
<<<<<<< HEAD
setQualFlag c br = br { b_exts = ("ZQ", Text s') : filter ((/=) "ZQ" . fst) (b_exts br) }
=======
setQualFlag c br = br { b_exts = updateE "ZQ" (Text s') $ b_exts br }
>>>>>>> 650b44be
  where
    s  = extAsString "ZQ" br
    s' = if c `S.elem` s then s else c `S.cons` s


-- | Iteratee-style parser for SAM files, designed to be compatible with
-- the BAM parsers.  Parses plain uncompressed SAM, nothing else.  Since
-- it is supposed to work the same way as the BAM parser, it requires
-- the presense of the SQ header lines.  These are stripped from the
-- header text and turned into the symbol table.
decodeSam :: Monad m => (BamMeta -> Iteratee [BamRec] m a) -> Iteratee ByteString m (Iteratee [BamRec] m a)
decodeSam inner = joinI $ enumLinesBS $ do
    let pHeaderLine acc str = case P.parseOnly parseBamMetaLine str of Right f -> return $ f : acc
                                                                       Left e  -> fail $ e ++ ", " ++ show str
    meta <- liftM (foldr ($) mempty . reverse) (joinI $ I.breakE (not . S.isPrefixOf "@") $ I.foldM pHeaderLine [])
    decodeSamLoop (meta_refs meta) (inner meta)

decodeSamLoop :: Monad m => Refs -> Enumeratee [ByteString] [BamRec] m a
decodeSamLoop refs inner = I.convStream (liftI parse_record) inner
  where !refs' = M.fromList $ zip [ nm | BamSQ { sq_name = nm } <- F.toList refs ] [toEnum 0..]
        ref x = M.findWithDefault invalidRefseq x refs'

        parse_record (EOF x) = icont parse_record x
        parse_record (Chunk []) = liftI parse_record
        parse_record (Chunk (l:ls)) | "@" `S.isPrefixOf` l = parse_record (Chunk ls)
        parse_record (Chunk (l:ls)) = case P.parseOnly (parseSamRec ref) l of
            Right  r -> idone [r] (Chunk ls)
            Left err -> icont parse_record (Just $ iterStrExc $ err ++ ", " ++ show l)

-- | Parser for SAM that doesn't look for a header.  Has the advantage
-- that it doesn't stall on a pipe that never delivers data.  Has the
-- disadvantage that it never reads the header and therefore needs a
-- list of allowed RNAMEs.
decodeSam' :: Monad m => Refs -> Enumeratee ByteString [BamRec] m a
decodeSam' refs inner = joinI $ enumLinesBS $ decodeSamLoop refs inner

parseSamRec :: (ByteString -> Refseq) -> P.Parser BamRec
parseSamRec ref = (\nm fl rn po mq cg rn' -> BamRec nm fl rn po mq cg (rn' rn))
                  <$> word <*> num <*> (ref <$> word) <*> (subtract 1 <$> num)
                  <*> (Q <$> num) <*> (Cigar <$> cigar) <*> rnext <*> (subtract 1 <$> num)
                  <*> snum <*> sequ <*> quals <*> exts <*> pure 0
  where
    sep      = P.endOfInput <|> () <$ P.char '\t'
    word     = P.takeTill ((==) '\t') <* sep
    num      = P.decimal <* sep
    snum     = P.signed P.decimal <* sep

    rnext    = id <$ P.char '=' <* sep <|> const . ref <$> word
    sequ     = {-# SCC "parseSamRec/sequ" #-}
               (V.empty <$ P.char '*' <|>
               V.fromList . map toNucleotides . S.unpack <$> P.takeWhile is_nuc) <* sep

    quals    = {-# SCC "parseSamRec/quals" #-} B.empty <$ P.char '*' <* sep <|> B.map (subtract 33) <$> word

    cigar    = [] <$ P.char '*' <* sep <|>
               P.manyTill (flip (,) <$> P.decimal <*> cigop) sep

    cigop    = P.choice $ zipWith (\c r -> r <$ P.char c) "MIDNSHP" [Mat,Ins,Del,Nop,SMa,HMa,Pad]
    exts     = ext `P.sepBy` sep
    ext      = (\a b v -> ([a,b],v)) <$> P.anyChar <*> P.anyChar <*> (P.char ':' *> value)

    value    = P.char 'A' *> P.char ':' *> (Char <$>               anyWord8) <|>
               P.char 'i' *> P.char ':' *> (Int  <$>     P.signed P.decimal) <|>
               P.char 'Z' *> P.char ':' *> (Text <$> P.takeTill ((==) '\t')) <|>
               P.char 'H' *> P.char ':' *> (Bin  <$>               hexarray) <|>
               P.char 'f' *> P.char ':' *> (Float . realToFrac <$> P.double) <|>
               P.char 'B' *> P.char ':' *> (
                    P.satisfy (P.inClass "cCsSiI") *> (intArr   <$> many (P.char ',' *> P.signed P.decimal)) <|>
                    P.char 'f'                     *> (floatArr <$> many (P.char ',' *> P.double)))

    intArr   is = IntArr   $ U.fromList is
    floatArr fs = FloatArr $ U.fromList $ map realToFrac fs
    hexarray    = B.pack . repack . S.unpack <$> P.takeWhile (P.inClass "0-9A-Fa-f")
    repack (a:b:cs) = fromIntegral (digitToInt a * 16 + digitToInt b) : repack cs ; repack _ = []
    is_nuc = P.inClass "acgtswkmrybdhvnACGTSWKMRYBDHVN"

encodeSamEntry :: Refs -> BamRec -> String -> String
encodeSamEntry refs b = conjoin '\t' [
    unpck (b_qname b),
    shows (b_flag b .&. 0xffff),
    unpck (sq_name $ getRef refs $ b_rname b),
    shows (b_pos b + 1),
    shows (b_mapq b),
    shows (b_cigar b),
    unpck (sq_name $ getRef refs $ b_mrnm b),
    shows (b_mpos b + 1),
    shows (b_isize b + 1),
    shows (V.toList $ b_seq b),
    unpck (B.map (+33) $ b_qual b) ] .
    foldr (\(k,v) f -> (:) '\t' . (++) k . (:) ':' . extToSam v . f) id (b_exts b)
  where
    unpck = (++) . S.unpack
    conjoin c = foldr1 (\a f -> a . (:) c . f)

    extToSam (Int        i) = (:) 'i' . (:) ':' . shows i
    extToSam (Float      f) = (:) 'f' . (:) ':' . shows f
    extToSam (Text       t) = (:) 'Z' . (:) ':' . unpck t
    extToSam (Bin        x) = (:) 'H' . (:) ':' . tohex x
    extToSam (Char       c) = (:) 'A' . (:) ':' . (:) (w2c c)
    extToSam (IntArr   arr) = (:) 'B' . (:) ':' . (:) 'i' . sarr arr
    extToSam (FloatArr arr) = (:) 'B' . (:) ':' . (:) 'f' . sarr arr

    tohex = B.foldr (\c f -> w2d (c `shiftR` 4) . w2d (c .&. 0xf) . f) id
    w2d = (:) . S.index "0123456789ABCDEF" . fromIntegral
    sarr = conjoin ',' . map shows . U.toList

-- | Encodes BAM records straight into a dynamic buffer, the BGZF's it.
-- Should be fairly direct and perform well.
{-# INLINE encodeBamWith2 #-}
encodeBamWith2 :: MonadIO m => Int -> BamMeta -> Enumeratee [BamRec] B.ByteString m a
encodeBamWith2 lv meta = joinI . eneeBam . encodeBgzfWith lv
  where
    eneeBam  = eneeCheckIfDone (\k -> mapChunks (foldMap pushBam) . k $ Chunk pushHeader)

    pushHeader = pushByteString "BAM\1"
              <> setMark                        -- the length byte
              <> pushBuilder (showBamMeta meta)
              <> endRecord                      -- fills the length in
              <> pushWord32 (fromIntegral . Z.length $ meta_refs meta)
              <> foldMap pushRef (meta_refs meta)

    pushBuilder = foldMap pushByteString . L.toChunks . toLazyByteString

    pushRef bs = ensureBuffer     (fromIntegral $ B.length (sq_name bs) + 9)
              <> unsafePushWord32 (fromIntegral $ B.length (sq_name bs) + 1)
              <> unsafePushByteString (sq_name bs)
              <> unsafePushByte 0
              <> unsafePushWord32 (fromIntegral $ sq_length bs)

{-# INLINE encodeBamRawWith2 #-}
encodeBamRawWith2 :: MonadIO m => Int -> BamMeta -> Enumeratee [BamRaw] B.ByteString m a
encodeBamRawWith2 lv meta = joinI . eneeBam . encodeBgzfWith lv
  where
    eneeBam  = eneeCheckIfDone (\k -> mapChunks (foldMap pushBamRaw) . k $ Chunk pushHeader)

    pushHeader = pushByteString "BAM\1"
              <> setMark                        -- the length byte
              <> pushBuilder (showBamMeta meta)
              <> endRecord                      -- fills the length in
              <> pushWord32 (fromIntegral . Z.length $ meta_refs meta)
              <> foldMap pushRef (meta_refs meta)

    pushRef bs = ensureBuffer     (fromIntegral $ B.length (sq_name bs) + 9)
              <> unsafePushWord32 (fromIntegral $ B.length (sq_name bs) + 1)
              <> unsafePushByteString (sq_name bs)
              <> unsafePushByte 0
              <> unsafePushWord32 (fromIntegral $ sq_length bs)

{-# INLINE pushBamRaw #-}
pushBamRaw :: BamRaw -> Push
pushBamRaw br = ensureBuffer (B.length (raw_data br) + 4)
             <> unsafePushWord32 (fromIntegral $ B.length (raw_data br))
             <> unsafePushByteString (raw_data br)

{-# RULES
    "pushBam/unpackBam"     forall b . pushBam (unpackBam b) = pushBamRaw b
  #-}

{-# INLINE pushBam #-}
pushBam :: BamRec -> Push
pushBam BamRec{..} = mconcat
    [ ensureBuffer minlength
    , unsafeSetMark
    , unsafePushWord32 (unRefseq b_rname)
    , unsafePushWord32 (fromIntegral b_pos)
    , unsafePushByte (fromIntegral $ B.length b_qname +1)
    , unsafePushByte (unQ b_mapq)
    , unsafePushWord16 (fromIntegral bin)
    , unsafePushWord16 (fromIntegral $ length $ unCigar b_cigar)
    , unsafePushWord16 (fromIntegral b_flag)
    , unsafePushWord32 (fromIntegral $ V.length b_seq)
    , unsafePushWord32 (unRefseq b_mrnm)
    , unsafePushWord32 (fromIntegral b_mpos)
    , unsafePushWord32 (fromIntegral b_isize)
    , unsafePushByteString b_qname
    , unsafePushByte 0
    , foldMap (unsafePushWord32 . encodeCigar) (unCigar b_cigar)
    , pushSeq b_seq
    , unsafePushByteString b_qual
    , foldMap pushExt b_exts
    , endRecord ]
  where
    bin = distinctBin b_pos (cigarToAlnLen b_cigar)
    minlength = 37 + B.length b_qname + 4 * length (unCigar b_cigar) + B.length b_qual + (V.length b_seq + 1) `shiftR` 1
    encodeCigar (op,l) = fromIntegral $ fromEnum op .|. l `shiftL` 4

    pushSeq :: V.Vector vec Nucleotides => vec Nucleotides -> Push
    pushSeq v = case v V.!? 0 of
                    Nothing -> mempty
                    Just a  -> case v V.!? 1 of
                        Nothing -> unsafePushByte (unNs a `shiftL` 4)
                        Just b  -> unsafePushByte (unNs a `shiftL` 4 .|. unNs b)
                                   <> pushSeq (V.drop 2 v)

    pushExt :: (String, Ext) -> Push
    pushExt ([k1,k2], e) = case e of
        Text t -> common (4 + B.length t) 'Z' $
                  unsafePushByteString t <> unsafePushByte 0

        Bin  t -> common (4 + B.length t) 'H' $
                  unsafePushByteString t <> unsafePushByte 0

        Char c -> common 4 'A' $ unsafePushByte c

        Float f -> common 7 'f' $ unsafePushWord32 (fromIntegral $ fromFloat f)

        Int i   -> case put_some_int (U.singleton i) of
                        (c,op) -> common 7 c (op i)

        IntArr  ia -> case put_some_int ia of
                        (c,op) -> common (4 * U.length ia) 'B' $ unsafePushByte (fromIntegral $ ord c)
                                  <> unsafePushWord32 (fromIntegral $ U.length ia-1)
                                  <> U.foldr ((<>) . op) mempty ia

        FloatArr fa -> common (4 * U.length fa) 'B' $ unsafePushByte (fromIntegral $ ord 'f')
                       <> unsafePushWord32 (fromIntegral $ U.length fa-1)
                       <> U.foldr ((<>) . unsafePushWord32 . fromFloat) mempty fa
      where
        common l z b = ensureBuffer l <> unsafePushByte (fromIntegral $ ord k1)
                   <> unsafePushByte (fromIntegral $ ord k2)
                   <> unsafePushByte (fromIntegral $ ord z) <> b

        put_some_int :: U.Vector Int -> (Char, Int -> Push)
        put_some_int is
            | U.all (between        0    0xff) is = ('C', unsafePushByte . fromIntegral)
            | U.all (between   (-0x80)   0x7f) is = ('c', unsafePushByte . fromIntegral)
            | U.all (between        0  0xffff) is = ('S', unsafePushWord16 . fromIntegral)
            | U.all (between (-0x8000) 0x7fff) is = ('s', unsafePushWord16 . fromIntegral)
            | U.all                      (> 0) is = ('I', unsafePushWord32 . fromIntegral)
            | otherwise                           = ('i', unsafePushWord32 . fromIntegral)

        between :: Int -> Int -> Int -> Bool
        between l r x = l <= x && x <= r

        fromFloat :: Float -> Word32
        fromFloat float = unsafePerformIO $ alloca $ \buf ->
                          poke (castPtr buf) float >> peek buf
<|MERGE_RESOLUTION|>--- conflicted
+++ resolved
@@ -1,6 +1,3 @@
-<<<<<<< HEAD
-{-# LANGUAGE OverloadedStrings, PatternGuards, BangPatterns, NoMonomorphismRestriction, FlexibleContexts, RecordWildCards #-}
-=======
 {-# LANGUAGE OverloadedStrings, PatternGuards, BangPatterns #-}
 {-# LANGUAGE NoMonomorphismRestriction, FlexibleContexts, FlexibleInstances #-}
 {-# LANGUAGE RecordWildCards, TypeFamilies, MultiParamTypeClasses #-}
@@ -10,7 +7,6 @@
 -- far, the implementation of the nucleotides is somewhat lacking:  we
 -- do not have support for ambiguity codes, and the "=" symbol is not
 -- understood.
->>>>>>> 650b44be
 
 -- TODO:
 -- - Automatic creation of some kind of index.  If possible, this should
@@ -96,13 +92,9 @@
 import Data.ByteString              ( ByteString )
 import Data.ByteString.Internal     ( inlinePerformIO )
 import Data.Char                    ( ord, digitToInt )
+import Data.Foldable                ( foldMap )
 import Data.Int                     ( Int32, Int16, Int8 )
-<<<<<<< HEAD
-import Data.List                    ( lookup )
-import Data.Monoid                  ( mempty )
-=======
 import Data.Monoid
->>>>>>> 650b44be
 import Data.Vector.Unboxed          ( (!?) )
 import Data.Word                    ( Word32, Word16 )
 import Foreign.ForeignPtr
@@ -155,11 +147,7 @@
         b_isize = 0,
         b_seq   = V.empty,
         b_qual  = S.empty,
-<<<<<<< HEAD
-        b_exts  = [], -- M.empty,
-=======
         b_exts  = [],
->>>>>>> 650b44be
         b_virtual_offset = 0
     }
 
@@ -189,27 +177,6 @@
                       => FilePath -> (BamMeta -> Iteratee [BamRec] m a) -> m (Iteratee [BamRec] m a)
 decodeAnyBamOrSamFile fn k = enumFileRandom defaultBufSize fn (decodeAnyBamOrSam k) >>= run
 
-<<<<<<< HEAD
--- | internal representation of a BAM record
-unpackBam :: BamRaw -> BamRec
-unpackBam br = BamRec{..}
-  where
-        b_qname = br_qname br
-        b_flag  = br_flag br
-        b_rname = br_rname br
-        b_pos   = br_pos br
-        b_mapq  = br_mapq br
-        b_cigar = Cigar [br_cigar_at br i | i <- [0..br_n_cigar_op br-1]]
-        b_mrnm  = br_mrnm br
-        b_mpos  = br_mpos br
-        b_isize = br_isize br
-        b_seq = U.fromListN (br_l_seq br) [ br_seq_at br i | i <- [0..br_l_seq br-1]]
-        b_qual  = S.take (br_l_seq br) $ S.drop off_q $ raw_data br
-        off_q = sum [ 33, br_l_read_name br, 4 * br_n_cigar_op br, (br_l_seq br + 1) `div` 2]
-        b_exts  = [] -- :: Extensions,
-        b_virtual_offset = virt_offset br
-
-=======
 -- | A vector that packs two 'Nucleotides' into one byte, just like Bam does.
 data Vector_Nucs_half a = Vector_Nucs_half !Int !Int !(ForeignPtr Word8)
 
@@ -238,8 +205,8 @@
     basicUnsafeNew l = unsafePrimToPrim $ MVector_Nucs_half 0 l <$> mallocForeignPtrBytes ((l+1) `shiftR` 1)
 
     basicUnsafeRead (MVector_Nucs_half o _ fp) i
-        | even (o+i) = Ns . (.&.) 0xF . (`shiftR` 4) <$> b
-        | otherwise  = Ns . (.&.) 0xF                <$> b
+        | even (o+i) = liftM (Ns . (.&.) 0xF . (`shiftR` 4)) b
+        | otherwise  = liftM (Ns . (.&.) 0xF               ) b
       where b = unsafePrimToPrim $ withForeignPtr fp $ \p -> peekByteOff p ((o+i) `shiftR` 1)
 
     basicUnsafeWrite (MVector_Nucs_half o _ fp) i (Ns x) =
@@ -252,7 +219,7 @@
 instance Show (Vector_Nucs_half Nucleotides) where
     show = show . V.toList
 
-{-# INLINE unpackBam #-}
+{-# INLINE[1] unpackBam #-}
 unpackBam :: BamRaw -> BamRec
 unpackBam br = BamRec {
         b_qname = br_qname br,
@@ -273,7 +240,6 @@
         !off_s = sum [ 33, br_l_read_name br, 4 * br_n_cigar_op br ]
         !off_q = off_s + (br_l_seq br + 1) `div` 2
         !off_e = off_q +  br_l_seq br
->>>>>>> 650b44be
 
 {-# DEPRECATED decodeBamEntry "Keep BamRaw if you can, use unpackBam if you must." #-}
 -- | Decodes a raw block into a @BamRec@.
@@ -298,11 +264,7 @@
             !cigar     <- Cigar . map decodeCigar <$> replicateM cigar_len getWord32le
             !qry_seq   <- getByteString $ (read_len+1) `div` 2
             !qual <- (\qs -> if B.all (0xff ==) qs then B.empty else qs) <$> getByteString read_len
-<<<<<<< HEAD
-            !exts <- getExtensions [] -- M.empty
-=======
             !exts <- getExtensions []
->>>>>>> 650b44be
 
             return $ BamRec read_name flag rid start mapq cigar
                             mate_rid mate_pos ins_size
@@ -315,58 +277,6 @@
                   | otherwise = error "unknown Cigar operation"
       where cc = fromIntegral c .&. 0xf; cl = fromIntegral c `shiftR` 4
 
-<<<<<<< HEAD
--- | fixes BAM records for changed conventions
-fixup_bam_rec :: BamRec -> BamRec
-fixup_bam_rec b =
-    (if b_flag b .&. flagLowQuality /= 0 then setQualFlag 'Q' else id) $          -- low qual, new convention
-    (if b_flag b .&. flagLowComplexity /= 0 then setQualFlag 'C' else id) $       -- low complexity, new convention
-    b { b_flag = fixPP $ oflags .|. muflag .|. tflags .|. shiftL eflags 16        -- extended flags
-      , b_exts = cleaned_exts }
-  where
-        -- removes old flag abuse
-        flags' = b_flag b .&. complement (flagLowQuality .|. flagLowComplexity)
-        oflags | flags' .&. flagPaired == 0 = flags' .&. complement (flagFirstMate .|. flagSecondMate)
-               | otherwise                  = flags'
-
-        -- set "mate unmapped" if self coordinates and mate coordinates are equal, but self is paired and mapped
-        -- (BWA forgets this flag for invalid mate alignments)
-        muflag = if mu then flagMateUnmapped else 0
-        mu = and [ isPaired b, not (isUnmapped b)
-                 , isReversed b == isMateReversed b
-                 , b_rname b == b_mrnm b, b_pos b == b_mpos b ]
-
-        -- merged & trimmed from old flag abuse
-        is_merged  = flags' .&. (flagPaired .|. flagFirstMate .|. flagSecondMate) == flagFirstMate .|. flagSecondMate
-        is_trimmed = flags' .&. (flagPaired .|. flagFirstMate .|. flagSecondMate) == flagSecondMate
-
-        tflags = (if is_merged  then flagMerged  else 0) .|.
-                 (if is_trimmed then flagTrimmed else 0)
-
-        -- extended flags, renamed to avoid collision with BWA
-        -- Goes like this:  if FF is there, use and remove it.  Else
-        -- check if XF is there _and_is_numeric_.  If so, use it and
-        -- remove it.  Else use 0 and leave it alone.  Note that this
-        -- solves the collision with BWA, since BWA puts a character
-        -- there, not an int.
-        (eflags, cleaned_exts) = case (lookup "FF" (b_exts b), lookup "XF" (b_exts b)) of
-                ( Just (Int i), _ ) -> (i, filter ((/=) "FF".fst) (b_exts b))
-                ( _, Just (Int i) ) -> (i, filter ((/=) "XF".fst) (b_exts b))
-                (       _,_       ) -> (0,                         b_exts b )
-
-        -- if either mate is unmapped, remove "properly paired"
-        fixPP f | f .&. (flagUnmapped .|. flagMateUnmapped) == 0 = f
-                | otherwise = f .&. complement flagProperlyPaired
-
-        flagLowQuality    =  0x800
-        flagLowComplexity = 0x1000
-
--- | A collection of extension fields.  The key is actually only two @Char@s, but that proved impractical.
--- (Hmm... we could introduce a Key type that is a 16 bit int, then give
--- it an @instance IsString@... practical?)
--- type Extensions = M.Map String Ext
-type Extensions = [( String, Ext )]
-=======
 -- | A collection of extension fields.  The key is actually only two @Char@s, but that proved impractical.
 -- (Hmm... we could introduce a Key type that is a 16 bit int, then give
 -- it an @instance IsString@... practical?)
@@ -391,8 +301,6 @@
 adjustE _ _ [         ]             = []
 adjustE f k ((k',v):es) | k  ==  k' = (k', f v) : es
                         | otherwise = (k',   v) : adjustE f k es
-
->>>>>>> 650b44be
 
 data Ext = Int Int | Float Float | Text ByteString | Bin ByteString | Char Word8
          | IntArr (U.Vector Int) | FloatArr (U.Vector Float)
@@ -452,11 +360,7 @@
     getExt = do
             key <- (\a b -> [w2c a, w2c b]) <$> getWord8 <*> getWord8
             typ <- getWord8
-<<<<<<< HEAD
-            let cont v = getExtensions $! (key, v) : m
-=======
             let cont v = getExtensions $ insertE key v m
->>>>>>> 650b44be
             case w2c typ of
                     'Z' -> cont . Text =<< getByteStringNul
                     'H' -> cont . Bin  =<< getByteStringNul
@@ -512,11 +416,7 @@
                      mapM_ (put_int_32 . encodeCigar) $ unCigar $ b_cigar b
                      putSeq $ b_seq b
                      putByteString $ if not (S.null (b_qual b)) then b_qual b
-<<<<<<< HEAD
-                                     else B.replicate (U.length $ b_seq b) 0xff
-=======
                                      else B.replicate (V.length $ b_seq b) 0xff
->>>>>>> 650b44be
                      forM_ (more_exts b) $ \(k,v) ->
                         case k of [c,d] -> putChr c >> putChr d >> putValue v
                                   _     -> error $ "invalid field key " ++ show k
@@ -524,11 +424,7 @@
     more_exts :: BamRec -> Extensions
     more_exts b = if xf /= 0 then x' else b_exts b
         where xf = b_flag b `shiftR` 16
-<<<<<<< HEAD
-              x' = ( "FF", Int xf ) : b_exts b
-=======
               x' = insertE "FF" (Int xf) $ b_exts b
->>>>>>> 650b44be
 
     encodeCigar :: (CigOp,Int) -> Int
     encodeCigar (op,l) = fromEnum op .|. l `shiftL` 4
@@ -647,11 +543,7 @@
 
 
 setQualFlag :: Char -> BamRec -> BamRec
-<<<<<<< HEAD
-setQualFlag c br = br { b_exts = ("ZQ", Text s') : filter ((/=) "ZQ" . fst) (b_exts br) }
-=======
 setQualFlag c br = br { b_exts = updateE "ZQ" (Text s') $ b_exts br }
->>>>>>> 650b44be
   where
     s  = extAsString "ZQ" br
     s' = if c `S.elem` s then s else c `S.cons` s
@@ -773,8 +665,6 @@
               <> pushWord32 (fromIntegral . Z.length $ meta_refs meta)
               <> foldMap pushRef (meta_refs meta)
 
-    pushBuilder = foldMap pushByteString . L.toChunks . toLazyByteString
-
     pushRef bs = ensureBuffer     (fromIntegral $ B.length (sq_name bs) + 9)
               <> unsafePushWord32 (fromIntegral $ B.length (sq_name bs) + 1)
               <> unsafePushByteString (sq_name bs)
@@ -810,7 +700,7 @@
     "pushBam/unpackBam"     forall b . pushBam (unpackBam b) = pushBamRaw b
   #-}
 
-{-# INLINE pushBam #-}
+{-# INLINE[1] pushBam #-}
 pushBam :: BamRec -> Push
 pushBam BamRec{..} = mconcat
     [ ensureBuffer minlength
