--- conflicted
+++ resolved
@@ -386,59 +386,6 @@
 progressPos :: MonadIO m => String -> (String -> IO ()) -> Refs -> Enumeratee [BamRaw] [BamRaw] m a
 progressPos msg put refs = eneeCheckIfDonePass (icont . go 0)
   where
-<<<<<<< HEAD
-    bin = distinctBin b_pos (cigarToAlnLen b_cigar)
-    minlength = 37 + B.length b_qname + 4 * length (unCigar b_cigar) + B.length b_qual + (U.length b_seq + 1) `shiftR` 1
-    encodeCigar (op,l) = fromIntegral $ fromEnum op .|. l `shiftL` 4
-
-    pushSeq :: U.Vector Nucleotides -> Push
-    pushSeq v = case v U.!? 0 of
-                    Nothing -> mempty
-                    Just a  -> case v U.!? 1 of
-                        Nothing -> unsafePushByte (unNs a `shiftL` 4)
-                        Just b  -> unsafePushByte (unNs a `shiftL` 4 .|. unNs b)
-                                   <> pushSeq (U.drop 2 v)
-
-    pushExt :: String -> Ext -> Push -> Push
-    pushExt [c,d] e k = case e of
-        Text t -> common (4 + B.length t) 'Z' $
-                  unsafePushByteString t <> unsafePushByte 0
-
-        Bin  t -> common (4 + B.length t) 'H' $
-                  unsafePushByteString t <> unsafePushByte 0
-
-        Char c -> common 4 'A' $ unsafePushByte c
-
-        Float f -> common 7 'f' $ unsafePushFloat f
-
-        Int i   -> case put_some_int (U.singleton i) of
-                        (c,op) -> common 7 c (op i)
-
-        IntArr  ia -> case put_some_int ia of
-                        (c,op) -> common (4 * U.length ia) 'B' $ unsafePushByte (fromIntegral $ ord c)
-                                  <> unsafePushWord32 (fromIntegral $ U.length ia-1)
-                                  <> U.foldr ((<>) . op) mempty ia
-
-        FloatArr fa -> common (4 * U.length fa) 'B' $ unsafePushByte (fromIntegral $ ord 'f')
-                       <> unsafePushWord32 (fromIntegral $ U.length fa-1)
-                       <> U.foldr ((<>) . unsafePushFloat) mempty fa
-      where
-        common l z b = ensureBuffer l <> unsafePushByte (fromIntegral $ ord c)
-                   <> unsafePushByte (fromIntegral $ ord d)
-                   <> unsafePushByte (fromIntegral $ ord z) <> b <> k
-
-        put_some_int :: U.Vector Int -> (Char, Int -> Push)
-        put_some_int is
-            | U.all (between        0    0xff) is = ('C', unsafePushByte . fromIntegral)
-            | U.all (between   (-0x80)   0x7f) is = ('c', unsafePushByte . fromIntegral)
-            | U.all (between        0  0xffff) is = ('S', unsafePushWord16 . fromIntegral)
-            | U.all (between (-0x8000) 0x7fff) is = ('s', unsafePushWord16 . fromIntegral)
-            | U.all                      (> 0) is = ('I', unsafePushWord32 . fromIntegral)
-            | otherwise                           = ('i', unsafePushWord32 . fromIntegral)
-
-        between :: Int -> Int -> Int -> Bool
-        between l r x = l <= x && x <= r
-=======
     go !_ k (EOF         mx) = idone (liftI k) (EOF mx)
     go !n k (Chunk    [   ]) = liftI $ go n k
     go !n k (Chunk as@(a:_)) = do let !n' = n + length as
@@ -446,5 +393,4 @@
                                       let BamRec{..} = unpackBam a
                                           nm = unpackSeqid (sq_name (getRef refs b_rname)) ++ ":"
                                       put $ "\27[K" ++ msg ++ nm ++ showNum b_pos ++ "\r"
-                                  eneeCheckIfDonePass (icont . go n') . k $ Chunk as
->>>>>>> d8444d0b
+                                  eneeCheckIfDonePass (icont . go n') . k $ Chunk as