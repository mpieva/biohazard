<<<<<<< HEAD
{-# LANGUAGE OverloadedStrings, RecordWildCards, FlexibleContexts #-}
{-# LANGUAGE BangPatterns, FlexibleInstances, DeriveGeneric, DeriveAnyClass #-}

=======
{-# LANGUAGE OverloadedStrings, RecordWildCards, FlexibleContexts, BangPatterns, CPP #-}
>>>>>>> 00f8c62b
-- | Metadata necessary for a sensible genotyping workflow.
module Bio.Genocall.Metadata where

import Bio.Adna                             ( DamageParameters(..), NewDamageParameters(..) )
import Bio.Prelude                   hiding ( writeFile, readFile )
import Bio.Genocall.Estimators
import Bio.Util.Pretty
import Data.Aeson
import Data.Binary
import Data.Binary.Get                      ( runGetOrFail )
import Data.Binary.Put                      ( runPut )
<<<<<<< HEAD
import Data.ByteString.Lazy                 ( readFile )
=======
import Data.ByteString.Lazy                 ( toChunks, readFile )
import Data.ByteString.Unsafe               ( unsafeUseAsCStringLen )
import Data.Text.Encoding                   ( decodeUtf8', encodeUtf8 )
import Foreign.Ptr                          ( castPtr )
import System.Posix.Files                   ( rename, removeLink )
import System.Posix.IO
>>>>>>> 00f8c62b

import qualified Data.HashMap.Strict as M
import qualified Data.Vector.Unboxed as U

data Sample = Sample {
    sample_libraries   :: [Library],
    sample_avro_files  :: M.HashMap Text Text,                    -- ^ maps a region to the av file
    sample_bcf_files   :: M.HashMap Text Text,                    -- ^ maps a region to the bcf file
    sample_div_tables  :: M.HashMap Text DivTable,                -- ^ maps a region to the table needed for div. estimation
    sample_divergences :: M.HashMap Text DivEst
  } deriving Show

data Library = Library {
    library_name :: Text,
    library_files :: [Text],
    library_damage :: GenDamageParameters U.Vector Double
  } deriving Show

type Metadata = M.HashMap Text Sample

instance ToJSON DivEst where
    toJSON DivEst{..} = object $ [ "estimate" .= point_est
                                 , "confidence-region" .= conf_region ]

instance Binary DivEst where
    put DivEst{..} = put point_est >> put conf_region
    get = DivEst <$> get <*> get

instance FromJSON DivEst where
    parseJSON (Object o) = DivEst <$> o .: "estimate" <*> o .:? "confidence-region" .!= []
    parseJSON (Array a) = flip DivEst [] <$> parseJSON (Array a)
    parseJSON _ = fail $ "divergence estimate should be an array or an object"

instance ToJSON float => ToJSON (DamageParameters float) where
    toJSON DP{..} = object [ "ss-sigma"  .= ssd_sigma
                           , "ss-delta"  .= ssd_delta
                           , "ss-lambda" .= ssd_lambda
                           , "ss-kappa"  .= ssd_kappa
                           , "ds-sigma"  .= dsd_sigma
                           , "ds-delta"  .= dsd_delta
                           , "ds-lambda" .= dsd_lambda ]

instance (ToJSON (vec float), ToJSON float) => ToJSON (NewDamageParameters vec float) where
    toJSON NDP{..} = object [ "gc-frac" .= dp_gc_frac
                            , "mu"      .= dp_mu
                            , "nu"      .= dp_nu
                            , "alpha5"  .= dp_alpha5
                            , "beta5"   .= dp_beta5
                            , "alpha"   .= dp_alpha
                            , "beta"    .= dp_beta
                            , "alpha3"  .= dp_alpha3
                            , "beta3"   .= dp_beta3 ]

instance Binary float => Binary (DamageParameters float) where
    put DP{..} = put ssd_sigma >> put ssd_delta >> put ssd_lambda >> put ssd_kappa >>
                 put dsd_sigma >> put dsd_delta >> put dsd_lambda
    get = DP <$> get <*> get <*> get <*> get <*> get <*> get <*> get

instance (Binary float, U.Unbox float) => Binary (NewDamageParameters U.Vector float) where
    put NDP{..} = put dp_gc_frac >> put dp_mu >> put dp_nu >>
                  putVector dp_alpha5 >> putVector dp_beta5  >>
                  put dp_alpha >> put dp_beta >>
                  putVector dp_alpha3 >> putVector dp_beta3
    get = NDP <$> get <*> get <*> get <*> getVector <*> getVector
              <*> get <*> get <*> getVector <*> getVector

instance (Binary float, U.Unbox float) => Binary (GenDamageParameters U.Vector float) where
    put  UnknownDamage  = put (0::Word8)
    put (OldDamage  dp) = put (1::Word8) >> put dp
    put (NewDamage  dp) = put (2::Word8) >> put dp

    get = get >>= \x -> case x :: Word8 of 0 -> pure UnknownDamage
                                           1 -> OldDamage <$> get
                                           2 -> NewDamage <$> get


instance FromJSON float => FromJSON (DamageParameters float) where
    parseJSON = withObject "damage parameters" $ \o ->
                    DP <$> o .: "ss-sigma"
                       <*> o .: "ss-delta"
                       <*> o .: "ss-lambda"
                       <*> o .: "ss-kappa"
                       <*> o .: "ds-sigma"
                       <*> o .: "ds-delta"
                       <*> o .: "ds-lambda"

instance (FromJSON (vec float), FromJSON float) => FromJSON (NewDamageParameters vec float) where
    parseJSON = withObject "new damage parameters" $ \o ->
                    NDP <$> o .: "gc-frac"
                        <*> o .: "mu"
                        <*> o .: "nu"
                        <*> o .: "alpha5"
                        <*> o .: "beta5"
                        <*> o .: "alpha"
                        <*> o .: "beta"
                        <*> o .: "alpha3"
                        <*> o .: "beta3"

instance ToJSON Library where
    toJSON (Library name files dp) = object $ ( case dp of
                                                  UnknownDamage -> id
                                                  OldDamage dp' -> (:) ("damage" .= dp')
                                                  NewDamage dp' -> (:) ("damage" .= dp')
                                              ) [ "name" .= name, "files" .= files ]

instance Binary Library where
    put Library{..} = put library_name >> put library_files >> put library_damage
    get = Library <$> get <*> get <*> get

instance FromJSON Library where
    parseJSON (String name) = return $ Library name [name <> ".bam"] UnknownDamage
    parseJSON (Object o) = Library <$> o .: "name"
                                   <*> (maybe id (:) <$> o .:? "file"
                                                     <*> o .:? "files" .!= [])
                                   <*> (OldDamage <$> o .: "damage" <|>
                                        NewDamage <$> o .: "damage" <|>
                                        pure UnknownDamage)
    parseJSON _ = fail "String or Object expected for library"

instance ToJSON Sample where
    toJSON (Sample ls avfs bcfs dts ds) = object $ hashToJson "divergences" ds   $
                                                   listToJson "libraries"   ls   $
                                                   hashToJson "avro-files"  avfs $
                                                   hashToJson "bcf-files"   bcfs $
                                                   hashToJson "div-tables"  dts  []
      where
        hashToJson k vs = if M.null vs then id else (:) (k .= vs)
        listToJson k vs = if   null vs then id else (:) (k .= vs)

instance Binary Sample where
    put Sample{..} = put sample_libraries >> putObject sample_avro_files >>
                     putObject sample_bcf_files >> putObject sample_div_tables >>
                     putObject sample_divergences
    get = Sample <$> get <*> getObject <*> getObject <*> getObject <*> getObject

instance FromJSON Sample where
    parseJSON (String s) = pure $ Sample [Library s [s <> ".bam"] UnknownDamage] M.empty M.empty M.empty M.empty
    parseJSON (Array ls) = (\ll -> Sample ll M.empty M.empty M.empty M.empty) <$> parseJSON (Array ls)
    parseJSON (Object o) = Sample <$> o .: "libraries"
                                  <*> (M.singleton "" <$> o .: "avro-file" <|> o .:? "avro-files" .!= M.empty)
                                  <*> (M.singleton "" <$> o .: "bcf-file"  <|> o .:? "bcf-files"  .!= M.empty)
                                  <*> o .:? "div-tables" .!= M.empty
                                  <*> (M.singleton "" <$> o .: "divergence" <|> o.:? "divergences" .!= M.empty)
    parseJSON _ = fail $ "String, Array or Object expected for Sample"

instance FromJSON DivTable where
    parseJSON x = parseJSON x >>= \[a,b] -> DivTable <$> parseJSON a <*> parseJSON b

instance Binary DivTable where
    put (DivTable a b) = put a >> putVector b
    get = DivTable <$> get <*> getVector

instance ToJSON DivTable where
    toJSON (DivTable a b) = toJSON [toJSON a, toJSON b]

#if !MIN_VERSION_text(1,2,1)
instance Binary Text where
    put = put . encodeUtf8
    get = do
      bs <- get
      case decodeUtf8' bs of
          Left exn -> fail $ show exn
          Right  a -> return a
#endif

putObject :: Binary value => M.HashMap Text value -> Put
putObject m = put (M.size m) >> M.foldrWithKey (\k v a -> put k >> put v >> a) (return ()) m

getObject :: Binary value => Get (M.HashMap Text value)
getObject = get >>= \l -> get_map M.empty (l::Int)
    where
        get_map !acc 0 = return acc
        get_map !acc n = get >>= \k -> get >>= \v -> get_map (M.insert k v acc) (n-1)

-- Hm.  I'm putting the vector in reverse order, because the
-- accumulation when reading reverses it.
putVector :: (U.Unbox a, Binary a) => U.Vector a -> Put
putVector v = put (U.length v) >> U.mapM_ put (U.reverse v)

getVector :: (U.Unbox a, Binary a) => Get (U.Vector a)
getVector = get >>= \l -> U.fromListN l <$> get_list [] l
    where
        get_list acc 0 = return acc
        get_list acc n = get >>= \ !x -> get_list (x:acc) (n-1)


-- | Read the configuration file.  Retries, because NFS tends to result
-- in 'ResourceVanished' if the file is replaced while we try to read it.
readJsonMetadata :: FilePath -> IO Metadata
readJsonMetadata fn = either error return . eitherDecode =<< go (15::Int)
  where
    go !n = handleJust     -- retry every sec for 15 seconds
                (\e -> case ioeGetErrorType e of ResourceVanished | n > 0 -> Just () ; _ -> Nothing)
                (\_ -> threadDelay 1000000 >> go (n-1))
                (readFile fn)

-- | Read the configuration file.  Retries, because NFS tends to result
-- in 'ResourceVanished' if the file is replaced while we try to read it.
readMetadata :: FilePath -> IO Metadata
readMetadata fn = either (error . show) (\(_,_,r) -> return r) . runGetOrFail getObject =<< go (15::Int)
  where
    go !n = handleJust     -- retry every sec for 15 seconds
                (\e -> case ioeGetErrorType e of ResourceVanished | n > 0 -> Just () ; _ -> Nothing)
                (\_ -> threadDelay 1000000 >> go (n-1))
                (readFile fn)

-- | Update the configuration file.  Open a new file (fn++"~new") in
-- exclusive mode.  Then read the old file, write the update to the new
-- file, rename it atomically, then close it.  Use of O_EXCL should
-- ensure that nobody interferes.  This is atomic even on NFS, provided
-- NFS and kernel are new enough.  For older NFS, I cannot be bothered.
--
-- (The first idea was to base this on the supposed fact that link(2) is
-- atomic and fails if the new filename exists.  This approach does seem
-- to contain a race condition, though.)
updateMetadata :: (Metadata -> Metadata) -> FilePath -> IO ()
updateMetadata f fp = go (360::Int)     -- retry every 5 secs for 30 minutes
  where
    fpn = fp <> "~new"

    go !n = handleJust
                (\e -> if isAlreadyExistsErrorType (ioeGetErrorType e) && n > 0 then Just () else Nothing)
                (\_ -> threadDelay 5000000 >> go (n-1)) $ do
                bracket
                    (openFd fpn WriteOnly (Just 0o666) defaultFileFlags{ exclusive = True })
                    (closeFd) $ \fd ->
                        (do mdata <- readMetadata fp
                            fdPutLazy fd . runPut . putObject $ f mdata
                            rename fpn fp)
                        `onException` removeLink fpn

writeMetadata :: FilePath -> Metadata -> IO ()
writeMetadata fp mdata = bracket
                    (openFd fp WriteOnly (Just 0o666) defaultFileFlags{ exclusive = True })
                    (closeFd) $ \fd ->
                        fdPutLazy fd . runPut . putObject $ mdata

split_sam_rgns :: Metadata -> [String] -> [( String, [Maybe String] )]
split_sam_rgns _meta [    ] = []
split_sam_rgns  meta (s:ss) = (s, if null rgns then [Nothing] else map Just rgns) : split_sam_rgns meta rest
    where (rgns, rest) = break (\x -> fromString x `M.member` meta) ss<|MERGE_RESOLUTION|>--- conflicted
+++ resolved
@@ -1,10 +1,5 @@
-<<<<<<< HEAD
-{-# LANGUAGE OverloadedStrings, RecordWildCards, FlexibleContexts #-}
+{-# LANGUAGE OverloadedStrings, RecordWildCards, FlexibleContexts, CPP #-}
 {-# LANGUAGE BangPatterns, FlexibleInstances, DeriveGeneric, DeriveAnyClass #-}
-
-=======
-{-# LANGUAGE OverloadedStrings, RecordWildCards, FlexibleContexts, BangPatterns, CPP #-}
->>>>>>> 00f8c62b
 -- | Metadata necessary for a sensible genotyping workflow.
 module Bio.Genocall.Metadata where
 
@@ -16,16 +11,10 @@
 import Data.Binary
 import Data.Binary.Get                      ( runGetOrFail )
 import Data.Binary.Put                      ( runPut )
-<<<<<<< HEAD
 import Data.ByteString.Lazy                 ( readFile )
-=======
-import Data.ByteString.Lazy                 ( toChunks, readFile )
-import Data.ByteString.Unsafe               ( unsafeUseAsCStringLen )
 import Data.Text.Encoding                   ( decodeUtf8', encodeUtf8 )
-import Foreign.Ptr                          ( castPtr )
 import System.Posix.Files                   ( rename, removeLink )
 import System.Posix.IO
->>>>>>> 00f8c62b
 
 import qualified Data.HashMap.Strict as M
 import qualified Data.Vector.Unboxed as U
