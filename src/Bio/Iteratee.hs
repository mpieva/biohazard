--- conflicted
+++ resolved
@@ -322,20 +322,11 @@
 foldStream :: (Monad m, Nullable s, ListLike s a) => (b -> a -> b) -> b -> Iteratee s m b
 foldStream f = foldChunksM (\b s -> return $! LL.foldl' f b s)
 
-<<<<<<< HEAD
 -- | Apply two 'Iteratee's to the same stream.
 zipStreams :: (Nullable s, ListLike s el, Monad m)
            => Iteratee s m a -> Iteratee s m b -> Iteratee s m (a, b)
 zipStreams = I.zip
 
-
-=======
-
-zipStreams :: (Monad m, Nullable s, ListLike s e)
-           => Iteratee s m a -> Iteratee s m b -> Iteratee s m (a, b)
-zipStreams = I.zip
-
->>>>>>> d8444d0b
 type Enumerator' h eo m b = (h -> Iteratee eo m b) -> m (Iteratee eo m b)
 type Enumeratee' h ei eo m b = (h -> Iteratee eo m b) -> Iteratee ei m (Iteratee eo m b)
 
