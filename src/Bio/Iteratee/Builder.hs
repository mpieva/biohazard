{-# LANGUAGE UnboxedTuples, RecordWildCards, FlexibleContexts, BangPatterns, OverloadedStrings #-}
-- | Buffer builder to assemble Bgzf blocks.  (This will probably be
-- renamed.)  The plan is to serialize stuff (BAM and BCF) into a
-- buffer, then Bgzf chunks from the buffer and reuse it.  This /should/
-- avoid redundant copying and relieve some pressure from the garbage
-- collector.  And I hope to plug a mysterious memory leak that doesn't
-- show up in the profiler.
--
-- Exported functions with @unsafe@ in the name resulting in a type of
-- 'Push' omit the bounds checking.  To use them safely, an appropriate
-- 'ensureBuffer' has to precede them.

module Bio.Iteratee.Builder where

import Bio.Iteratee
import Bio.Iteratee.Bgzf
import Control.Monad
import Control.Monad.IO.Class
import Data.Bits
import Data.Monoid
import Data.Primitive.Addr
import Data.Primitive.ByteArray
import Data.Word ( Word8, Word16, Word32 )
import Foreign.Marshal.Alloc
import Foreign.Marshal.Utils
import Foreign.Ptr
import Foreign.Storable ( peek, poke )
import GHC.Exts
import System.IO.Unsafe ( unsafePerformIO )

import qualified Data.ByteString            as B
import qualified Data.ByteString.Unsafe     as B
import qualified Data.ByteString.Builder    as B ( Builder, toLazyByteString )
import qualified Data.ByteString.Lazy       as B ( foldrChunks )

-- | The 'MutableByteArray' is garbage collected, so we don't get leaks.
-- Once it has grown to a practical size (and the initial 128k should be
-- very practical), we don't get fragmentation either.  We also avoid
-- copies for the most part, since no intermediate 'ByteString's, either
-- lazy or strict have to be allocated.
data BB = BB { buffer :: {-# UNPACK #-} !(MutableByteArray RealWorld)
             , len    :: {-# UNPACK #-} !Int
             , mark   :: {-# UNPACK #-} !Int
             , mark2  :: {-# UNPACK #-} !Int }

-- This still seems to have considerable overhead.  Don't know if this
-- can be improved by effectively inlining IO and turning the BB into an
-- unboxed tuple.  XXX
newtype Push = Push (BB -> IO BB)

instance Monoid Push where
    {-# INLINE mempty #-}
    mempty                  = Push return
    {-# INLINE mappend #-}
    Push a `mappend` Push b = Push (a >=> b)

instance NullPoint Push where
    empty = Push return


-- | Creates a buffer with initial capacity of ~128k.
newBuffer :: IO BB
newBuffer = newPinnedByteArray 128000 >>= \arr -> return $ BB arr 0 0 0

-- | Ensures a given free space in the buffer by doubling its capacity
-- if necessary.
{-# INLINE ensureBuffer #-}
ensureBuffer :: Int -> Push
ensureBuffer n = Push $ \b -> do
    let sz = sizeofMutableByteArray (buffer b)
    if len b + n < sz
       then return b
       else expandBuffer b

expandBuffer :: BB -> IO BB
expandBuffer b = do let sz = sizeofMutableByteArray (buffer b)
                    arr1 <- newPinnedByteArray (sz+sz)
                    copyMutableByteArray arr1 0 (buffer b) 0 (len b)
                    return $ b { buffer = arr1 }

{-# INLINE unsafePushByte #-}
unsafePushByte :: Word8 -> Push
unsafePushByte w = Push $ \b -> do
    writeByteArray (buffer b) (len b) w
    return $ b { len = len b + 1 }

{-# INLINE pushByte #-}
pushByte :: Word8 -> Push
pushByte b = ensureBuffer 1 <> unsafePushByte b

{-# INLINE unsafePushWord32 #-}
unsafePushWord32 :: Word32 -> Push
unsafePushWord32 w = unsafePushByte (fromIntegral $ w `shiftR`  0)
                  <> unsafePushByte (fromIntegral $ w `shiftR`  8)
                  <> unsafePushByte (fromIntegral $ w `shiftR` 16)
                  <> unsafePushByte (fromIntegral $ w `shiftR` 24)

{-# INLINE unsafePushWord16 #-}
unsafePushWord16 :: Word16 -> Push
unsafePushWord16 w = unsafePushByte (fromIntegral $ w `shiftR`  0)
                  <> unsafePushByte (fromIntegral $ w `shiftR`  8)

{-# INLINE pushWord32 #-}
pushWord32 :: Word32 -> Push
pushWord32 w = ensureBuffer 4 <> unsafePushWord32 w

{-# INLINE pushWord16 #-}
pushWord16 :: Word16 -> Push
pushWord16 w = ensureBuffer 2 <> unsafePushWord16 w

{-# INLINE unsafePushByteString #-}
unsafePushByteString :: B.ByteString -> Push
unsafePushByteString bs = Push $ \b ->
    B.unsafeUseAsCStringLen bs $ \(p,ln) -> do
    case mutableByteArrayContents (buffer b) of
        Addr adr -> copyBytes (Ptr adr `plusPtr` len b) p ln
    return $ b { len = len b + ln }

{-# INLINE pushByteString #-}
pushByteString :: B.ByteString -> Push
pushByteString bs = ensureBuffer (B.length bs) <> unsafePushByteString bs

<<<<<<< HEAD
{-# INLINE unsafePushFloat #-}
unsafePushFloat :: Float -> Push
unsafePushFloat f = unsafePushWord32 i
  where
    i :: Word32
    i = unsafePerformIO $ alloca $ \b -> poke (castPtr b) f >> peek b

{-# INLINE pushFloat #-}
pushFloat :: Float -> Push
pushFloat f = ensureBuffer 4 <> unsafePushFloat f
=======
{-# INLINE pushBuilder #-}
pushBuilder :: B.Builder -> Push
pushBuilder = B.foldrChunks ((<>) . pushByteString) mempty . B.toLazyByteString
>>>>>>> d8444d0b

-- | Sets a mark.  This can later be filled in with a record length
-- (used to create BAM records).
{-# INLINE unsafeSetMark #-}
unsafeSetMark :: Push
unsafeSetMark = Push $ \b -> return $ b { len = len b + 4, mark = len b }

{-# INLINE setMark #-}
setMark :: Push
setMark = ensureBuffer 4 <> unsafeSetMark

-- | Ends a record by filling the length into the field that was
-- previously marked.  Terrible things will happen if this wasn't
-- preceded by a corresponding 'setMark'.
{-# INLINE endRecord #-}
endRecord :: Push
endRecord = Push $ \b -> do
    let !l = len b - mark b - 4
    writeByteArray (buffer b) (mark b + 0) (fromIntegral $ shiftR l  0 :: Word8)
    writeByteArray (buffer b) (mark b + 1) (fromIntegral $ shiftR l  8 :: Word8)
    writeByteArray (buffer b) (mark b + 2) (fromIntegral $ shiftR l 16 :: Word8)
    writeByteArray (buffer b) (mark b + 3) (fromIntegral $ shiftR l 24 :: Word8)
    return b

-- | Ends the first part of a record.  The length is filled in *before*
-- the mark, which is specifically done to support the *two* length
-- fields in BCF.  It also remembers the current position.  Horrible
-- things happen if this isn't preceeded by *two* succesive invocations
-- of 'setMark'.
{-# INLINE endRecordPart1 #-}
endRecordPart1 :: Push
endRecordPart1 = Push $ \b -> do
    let !l = len b - mark b - 4
    writeByteArray (buffer b) (mark b - 4) (fromIntegral $ shiftR l  0 :: Word8)
    writeByteArray (buffer b) (mark b - 3) (fromIntegral $ shiftR l  8 :: Word8)
    writeByteArray (buffer b) (mark b - 2) (fromIntegral $ shiftR l 16 :: Word8)
    writeByteArray (buffer b) (mark b - 1) (fromIntegral $ shiftR l 24 :: Word8)
    return $ b { mark2 = len b }

-- | Ends the second part of a record.  The length is filled in at the
-- mark, but computed from the sencond mark only.  This is specifically
-- done to support the *two* length fields in BCF.  Horrible things
-- happen if this isn't preceeded by *two* succesive invocations of
-- 'setMark' and one of 'endRecordPart1'.
{-# INLINE endRecordPart2 #-}
endRecordPart2 :: Push
endRecordPart2 = Push $ \b -> do
    let !l = len b - mark2 b
    writeByteArray (buffer b) (mark b + 0) (fromIntegral $ shiftR l  0 :: Word8)
    writeByteArray (buffer b) (mark b + 1) (fromIntegral $ shiftR l  8 :: Word8)
    writeByteArray (buffer b) (mark b + 2) (fromIntegral $ shiftR l 16 :: Word8)
    writeByteArray (buffer b) (mark b + 3) (fromIntegral $ shiftR l 24 :: Word8)
    return b


{-# INLINE encodeBgzfWith #-}
encodeBgzfWith :: MonadIO m => Int -> Enumeratee Push B.ByteString m b
encodeBgzfWith lv o = newBuffer `ioBind` \bb -> eneeCheckIfDone (liftI . step bb) o
  where
    step bb k (EOF  mx) = finalFlush bb k mx
    step bb k (Chunk (Push p)) = p bb `ioBind` \bb' -> tryFlush bb' 0 k

    tryFlush bb off k
        | len bb - off < maxBlockSize
            = copyMutableByteArray (buffer bb) 0 (buffer bb) off (len bb - off)
              `ioBind_` liftI (step (bb { len = len bb - off
                                        , mark = mark bb - off `max` 0 }) k)

        | otherwise
            = (case mutableByteArrayContents (buffer bb) of
                            Addr adr -> compressChunk lv (Ptr adr `plusPtr` off) (fromIntegral maxBlockSize))
              `ioBind` eneeCheckIfDone (tryFlush bb (off+maxBlockSize)) . k . Chunk

    finalFlush bb k mx
        | len bb < maxBlockSize
            = (case mutableByteArrayContents (buffer bb) of
                            Addr adr -> compressChunk lv (Ptr adr) (fromIntegral $ len bb))
              `ioBind` eneeCheckIfDone (finalFlush2 mx) . k . Chunk

        | otherwise
            = error "WTF?!  This wasn't supposed to happen."

    finalFlush2 mx k = idone (k $ Chunk bgzfEofMarker) (EOF mx)


<|MERGE_RESOLUTION|>--- conflicted
+++ resolved
@@ -120,7 +120,6 @@
 pushByteString :: B.ByteString -> Push
 pushByteString bs = ensureBuffer (B.length bs) <> unsafePushByteString bs
 
-<<<<<<< HEAD
 {-# INLINE unsafePushFloat #-}
 unsafePushFloat :: Float -> Push
 unsafePushFloat f = unsafePushWord32 i
@@ -131,11 +130,10 @@
 {-# INLINE pushFloat #-}
 pushFloat :: Float -> Push
 pushFloat f = ensureBuffer 4 <> unsafePushFloat f
-=======
+
 {-# INLINE pushBuilder #-}
 pushBuilder :: B.Builder -> Push
 pushBuilder = B.foldrChunks ((<>) . pushByteString) mempty . B.toLazyByteString
->>>>>>> d8444d0b
 
 -- | Sets a mark.  This can later be filled in with a record length
 -- (used to create BAM records).
